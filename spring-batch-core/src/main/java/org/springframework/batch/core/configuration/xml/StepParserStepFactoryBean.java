/*
 * Copyright 2006-2013 the original author or authors.
 *
 * Licensed under the Apache License, Version 2.0 (the "License");
 * you may not use this file except in compliance with the License.
 * You may obtain a copy of the License at
 *
 *      http://www.apache.org/licenses/LICENSE-2.0
 *
 * Unless required by applicable law or agreed to in writing, software
 * distributed under the License is distributed on an "AS IS" BASIS,
 * WITHOUT WARRANTIES OR CONDITIONS OF ANY KIND, either express or implied.
 * See the License for the specific language governing permissions and
 * limitations under the License.
 */

package org.springframework.batch.core.configuration.xml;

import java.util.Collection;
import java.util.HashMap;
import java.util.HashSet;
import java.util.LinkedHashSet;
import java.util.Map;
import java.util.Set;

import org.springframework.batch.core.ChunkListener;
import org.springframework.batch.core.ItemProcessListener;
import org.springframework.batch.core.ItemReadListener;
import org.springframework.batch.core.ItemWriteListener;
import org.springframework.batch.core.Job;
import org.springframework.batch.core.SkipListener;
import org.springframework.batch.core.Step;
import org.springframework.batch.core.StepExecutionListener;
import org.springframework.batch.core.StepListener;
import org.springframework.batch.core.job.flow.Flow;
import org.springframework.batch.core.jsr.ChunkListenerAdapter;
import org.springframework.batch.core.jsr.ItemProcessListenerAdapter;
import org.springframework.batch.core.jsr.ItemReadListenerAdapter;
import org.springframework.batch.core.jsr.ItemWriteListenerAdapter;
import org.springframework.batch.core.jsr.StepListenerAdapter;
import org.springframework.batch.core.launch.JobLauncher;
import org.springframework.batch.core.partition.PartitionHandler;
import org.springframework.batch.core.partition.support.Partitioner;
import org.springframework.batch.core.partition.support.StepExecutionAggregator;
import org.springframework.batch.core.repository.JobRepository;
import org.springframework.batch.core.step.builder.AbstractTaskletStepBuilder;
import org.springframework.batch.core.step.builder.FaultTolerantStepBuilder;
import org.springframework.batch.core.step.builder.FlowStepBuilder;
import org.springframework.batch.core.step.builder.JobStepBuilder;
import org.springframework.batch.core.step.builder.PartitionStepBuilder;
import org.springframework.batch.core.step.builder.SimpleStepBuilder;
import org.springframework.batch.core.step.builder.StepBuilder;
import org.springframework.batch.core.step.builder.StepBuilderHelper;
import org.springframework.batch.core.step.builder.TaskletStepBuilder;
import org.springframework.batch.core.step.factory.FaultTolerantStepFactoryBean;
import org.springframework.batch.core.step.factory.SimpleStepFactoryBean;
import org.springframework.batch.core.step.item.KeyGenerator;
import org.springframework.batch.core.step.job.JobParametersExtractor;
import org.springframework.batch.core.step.skip.SkipPolicy;
import org.springframework.batch.core.step.tasklet.Tasklet;
import org.springframework.batch.core.step.tasklet.TaskletStep;
import org.springframework.batch.item.ItemProcessor;
import org.springframework.batch.item.ItemReader;
import org.springframework.batch.item.ItemStream;
import org.springframework.batch.item.ItemWriter;
import org.springframework.batch.repeat.CompletionPolicy;
import org.springframework.batch.repeat.policy.CompositeCompletionPolicy;
import org.springframework.batch.repeat.policy.SimpleCompletionPolicy;
import org.springframework.batch.repeat.policy.TimeoutTerminationPolicy;
import org.springframework.batch.repeat.support.TaskExecutorRepeatTemplate;
import org.springframework.beans.factory.BeanNameAware;
import org.springframework.beans.factory.FactoryBean;
import org.springframework.classify.BinaryExceptionClassifier;
import org.springframework.core.task.TaskExecutor;
import org.springframework.retry.RetryListener;
import org.springframework.retry.RetryPolicy;
import org.springframework.retry.backoff.BackOffPolicy;
import org.springframework.retry.policy.MapRetryContextCache;
import org.springframework.retry.policy.RetryContextCache;
import org.springframework.transaction.PlatformTransactionManager;
import org.springframework.transaction.annotation.Isolation;
import org.springframework.transaction.annotation.Propagation;
import org.springframework.transaction.interceptor.DefaultTransactionAttribute;
import org.springframework.util.Assert;

/**
 * This {@link FactoryBean} is used by the batch namespace parser to create {@link Step} objects. Stores all of the
 * properties that are configurable on the &lt;step/&gt; (and its inner &lt;tasklet/&gt;). Based on which properties are
 * configured, the {@link #getObject()} method will delegate to the appropriate class for generating the {@link Step}.
 *
 * @author Dan Garrette
 * @author Josh Long
 * @author Michael Minella
 * @see SimpleStepFactoryBean
 * @see FaultTolerantStepFactoryBean
 * @see TaskletStep
 * @since 2.0
 */
@SuppressWarnings("rawtypes")
public class StepParserStepFactoryBean<I, O> implements FactoryBean, BeanNameAware {

	//
	// Step Attributes
	//
	private String name;

	//
	// Tasklet Attributes
	//
	private Boolean allowStartIfComplete;

	private JobRepository jobRepository;

	private Integer startLimit;

	private Tasklet tasklet;

	private PlatformTransactionManager transactionManager;

	private Set<Object> stepExecutionListeners = new LinkedHashSet<Object>();

	//
	// Flow Elements
	//
	private Flow flow;

	//
	// Job Elements
	//
	private Job job;

	private JobLauncher jobLauncher;

	private JobParametersExtractor jobParametersExtractor;

	//
	// Partition Elements
	//
	private Partitioner partitioner;

	private static final int DEFAULT_GRID_SIZE = 6;

	private Step step;

	private PartitionHandler partitionHandler;

	private int gridSize = DEFAULT_GRID_SIZE;

	//
	// Tasklet Elements
	//
	private Collection<Class<? extends Throwable>> noRollbackExceptionClasses;

	private Integer transactionTimeout;

	private Propagation propagation;

	private Isolation isolation;

	private Set<ChunkListener> chunkListeners = new LinkedHashSet<ChunkListener>();

	//
	// Chunk Attributes
	//
	private int cacheCapacity = 0;

	private CompletionPolicy chunkCompletionPolicy;

	private Integer commitInterval;

	private Boolean readerTransactionalQueue;

	private Boolean processorTransactional;

	private int retryLimit = 0;

	private BackOffPolicy backOffPolicy;

	private RetryPolicy retryPolicy;

	private RetryContextCache retryContextCache;

	private KeyGenerator keyGenerator;

	private Integer skipLimit;

	private SkipPolicy skipPolicy;

	private TaskExecutor taskExecutor;

	private Integer throttleLimit;

	private ItemReader<? extends I> itemReader;

	private ItemProcessor<? super I, ? extends O> itemProcessor;

	private ItemWriter<? super O> itemWriter;

	private Integer timeout;

	//
	// Chunk Elements
	//
	private RetryListener[] retryListeners;

	private Map<Class<? extends Throwable>, Boolean> skippableExceptionClasses = new HashMap<Class<? extends Throwable>, Boolean>();

	private Map<Class<? extends Throwable>, Boolean> retryableExceptionClasses = new HashMap<Class<? extends Throwable>, Boolean>();

	private ItemStream[] streams;

	private Set<ItemReadListener<I>> readListeners = new LinkedHashSet<ItemReadListener<I>>();

	private Set<ItemWriteListener<O>> writeListeners = new LinkedHashSet<ItemWriteListener<O>>();

	private Set<ItemProcessListener<I, O>> processListeners = new LinkedHashSet<ItemProcessListener<I, O>>();

	private Set<SkipListener<I, O>> skipListeners = new LinkedHashSet<SkipListener<I, O>>();

	//
	// Additional
	//
	private boolean hasChunkElement = false;

	private StepExecutionAggregator stepExecutionAggregator;

	/**
	 * Create a {@link Step} from the configuration provided.
	 *
	 * @see FactoryBean#getObject()
	 */
	@Override
	public final Object getObject() throws Exception {
		if (hasChunkElement) {
			Assert.isNull(tasklet, "Step [" + name
					+ "] has both a <chunk/> element and a 'ref' attribute  referencing a Tasklet.");

			validateFaultTolerantSettings();

			if (isFaultTolerant()) {
				return createFaultTolerantStep();
			}
			else {
				return createSimpleStep();
			}
		}
		else if (tasklet != null) {
			return createTaskletStep();
		}
		else if (flow != null) {
			return createFlowStep();
		}
		else if (job != null) {
			return createJobStep();
		}
		else {
			return createPartitionStep();
		}
	}

	public boolean requiresTransactionManager() {
		// Currently all step implementations other than TaskletStep are
		// AbstractStep and do not require a transaction manager
		return hasChunkElement || tasklet != null;
	}

	private void enhanceCommonStep(StepBuilderHelper<?> builder) {
		if (allowStartIfComplete != null) {
			builder.allowStartIfComplete(allowStartIfComplete);
		}
		if (startLimit != null) {
			builder.startLimit(startLimit);
		}
		builder.repository(jobRepository);
		builder.transactionManager(transactionManager);
		for (Object listener : stepExecutionListeners) {
			if(listener instanceof StepExecutionListener) {
				builder.listener((StepExecutionListener) listener);
			} else if(listener instanceof StepListener) {
				builder.listener(new StepListenerAdapter((javax.batch.api.listener.StepListener) listener));
			}
		}
	}

	private Step createPartitionStep() {

		PartitionStepBuilder builder;
		if (partitioner != null) {
			builder = new StepBuilder(name).partitioner(step != null ? step.getName() : name, partitioner).step(step);
		}
		else {
			builder = new StepBuilder(name).partitioner(step);
		}
		enhanceCommonStep(builder);

		if (partitionHandler != null) {
			builder.partitionHandler(partitionHandler);
		}
		else {
			builder.gridSize(gridSize);
			builder.taskExecutor(taskExecutor);
		}

		builder.aggregator(stepExecutionAggregator);

		return builder.build();

	}

	private Step createFaultTolerantStep() {

		FaultTolerantStepBuilder<I, O> builder = new FaultTolerantStepBuilder<I, O>(new StepBuilder(name));

		if (commitInterval != null) {
			builder.chunk(commitInterval);
		}
		enhanceTaskletStepBuilder(builder);

		builder.reader(itemReader);
		builder.writer(itemWriter);
		builder.processor(itemProcessor);

		if (processorTransactional != null && !processorTransactional) {
			builder.processorNonTransactional();
		}

		for (SkipListener<I, O> listener : skipListeners) {
			builder.listener(listener);
		}

		registerItemListeners(builder);

		if (skipPolicy != null) {
			builder.skipPolicy(skipPolicy);
		}
		else if (skipLimit!=null) {
			builder.skipLimit(skipLimit);
			for (Class<? extends Throwable> type : skippableExceptionClasses.keySet()) {
				if (skippableExceptionClasses.get(type)) {
					builder.skip(type);
				}
				else {
					builder.noSkip(type);
				}
			}
		}

		if (retryListeners != null) {
			for (RetryListener listener : retryListeners) {
				builder.listener(listener);
			}
		}

		if (retryContextCache == null && cacheCapacity > 0) {
			retryContextCache = new MapRetryContextCache(cacheCapacity);
		}
		builder.retryContextCache(retryContextCache);
		builder.keyGenerator(keyGenerator);
		if (retryPolicy != null) {
			builder.retryPolicy(retryPolicy);
		}
		else {
			builder.retryLimit(retryLimit);
			builder.backOffPolicy(backOffPolicy);
			for (Class<? extends Throwable> type : retryableExceptionClasses.keySet()) {
				if (retryableExceptionClasses.get(type)) {
					builder.retry(type);
				}
				else {
					builder.noRetry(type);
				}
			}
		}

		if (noRollbackExceptionClasses != null) {
			for (Class<? extends Throwable> type : noRollbackExceptionClasses) {
				builder.noRollback(type);
			}
		}

		return builder.build();

	}

	private void registerItemListeners(SimpleStepBuilder<I, O> builder) {
		for (ItemReadListener<I> listener : readListeners) {
			builder.listener(listener);
		}
		for (ItemWriteListener<O> listener : writeListeners) {
			builder.listener(listener);
		}
		for (ItemProcessListener<I, O> listener : processListeners) {
			builder.listener(listener);
		}
	}

	@SuppressWarnings("unchecked")
	private Step createSimpleStep() {
		SimpleStepBuilder builder = new SimpleStepBuilder(new StepBuilder(name));

		if(timeout != null && commitInterval != null) {
			CompositeCompletionPolicy completionPolicy = new CompositeCompletionPolicy();
			CompletionPolicy [] policies = new CompletionPolicy[2];
			policies[0] = new SimpleCompletionPolicy(commitInterval);
<<<<<<< HEAD
			policies[1] = new TimeoutTerminationPolicy(timeout);
=======
			policies[1] = new TimeoutTerminationPolicy(timeout * 1000);
>>>>>>> 3207851e
			completionPolicy.setPolicies(policies);
			builder.chunk(completionPolicy);
		} else if(timeout != null) {
			builder.chunk(new TimeoutTerminationPolicy(timeout * 1000));
		} else if(commitInterval != null) {
			builder.chunk(commitInterval);
		}

		builder.chunk(chunkCompletionPolicy);
		enhanceTaskletStepBuilder(builder);
		registerItemListeners(builder);
		builder.reader(itemReader);
		builder.writer(itemWriter);
		builder.processor(itemProcessor);
		return builder.build();
	}

	private TaskletStep createTaskletStep() {
		TaskletStepBuilder builder = new StepBuilder(name).tasklet(tasklet);
		enhanceTaskletStepBuilder(builder);
		return builder.build();
	}

	@SuppressWarnings("serial")
	private void enhanceTaskletStepBuilder(AbstractTaskletStepBuilder<?> builder) {

		enhanceCommonStep(builder);
		for (ChunkListener listener : chunkListeners) {
			builder.listener(listener);

		}
		builder.taskExecutor(taskExecutor);
		if (throttleLimit != null) {
			builder.throttleLimit(throttleLimit);
		}
		builder.transactionManager(transactionManager);
		if (transactionTimeout != null || propagation != null || isolation != null
				|| noRollbackExceptionClasses != null) {
			DefaultTransactionAttribute attribute = new DefaultTransactionAttribute();
			if (propagation != null) {
				attribute.setPropagationBehavior(propagation.value());
			}
			if (isolation != null) {
				attribute.setIsolationLevel(isolation.value());
			}
			if (transactionTimeout != null) {
				attribute.setTimeout(transactionTimeout);
			}
			Collection<Class<? extends Throwable>> exceptions = noRollbackExceptionClasses == null ? new HashSet<Class<? extends Throwable>>()
					: noRollbackExceptionClasses;
			final BinaryExceptionClassifier classifier = new BinaryExceptionClassifier(exceptions, false);
			builder.transactionAttribute(new DefaultTransactionAttribute(attribute) {
				@Override
				public boolean rollbackOn(Throwable ex) {
					return classifier.classify(ex);
				}
			});
		}
		if (streams != null) {
			for (ItemStream stream : streams) {
				builder.stream(stream);
			}
		}

	}

	private Step createFlowStep() {
		FlowStepBuilder builder = new StepBuilder(name).flow(flow);
		enhanceCommonStep(builder);
		return builder.build();
	}

	private Step createJobStep() throws Exception {

		JobStepBuilder builder = new StepBuilder(name).job(job);
		enhanceCommonStep(builder);
		builder.parametersExtractor(jobParametersExtractor);
		builder.launcher(jobLauncher);
		return builder.build();

	}

	private void validateFaultTolerantSettings() {
		validateDependency("skippable-exception-classes", skippableExceptionClasses, "skip-limit", skipLimit, true);
		validateDependency("retryable-exception-classes", retryableExceptionClasses, "retry-limit", retryLimit, true);
		validateDependency("retry-listeners", retryListeners, "retry-limit", retryLimit, false);
		if (isPresent(processorTransactional) && !processorTransactional && isPresent(readerTransactionalQueue)
				&& readerTransactionalQueue) {
			throw new IllegalArgumentException(
					"The field 'processor-transactional' cannot be false if 'reader-transactional-queue' is true");
		}
	}

	/**
	 * Check if a field is present then a second is also. If the twoWayDependency flag is set then the opposite must
	 * also be true: if the second value is present, the first must also be.
	 *
	 * @param dependentName the name of the first field
	 * @param dependentValue the value of the first field
	 * @param name the name of the other field (which should be absent if the first is present)
	 * @param value the value of the other field
	 * @param twoWayDependency true if both depend on each other
	 * @throws IllegalArgumentException if either condition is violated
	 */
	private void validateDependency(String dependentName, Object dependentValue, String name, Object value,
			boolean twoWayDependency) {
		if (isPresent(dependentValue) && !isPresent(value)) {
			throw new IllegalArgumentException("The field '" + dependentName + "' is not permitted on the step ["
					+ this.name + "] because there is no '" + name + "'.");
		}
		if (twoWayDependency && isPresent(value) && !isPresent(dependentValue)) {
			throw new IllegalArgumentException("The field '" + name + "' is not permitted on the step [" + this.name
					+ "] because there is no '" + dependentName + "'.");
		}
	}

	/**
	 * Is the object non-null (or if an Integer, non-zero)?
	 *
	 * @param o an object
	 * @return true if the object has a value
	 */
	private boolean isPresent(Object o) {
		if (o instanceof Integer) {
			return isPositive((Integer) o);
		}
		if (o instanceof Collection) {
			return !((Collection<?>) o).isEmpty();
		}
		if (o instanceof Map) {
			return !((Map<?, ?>) o).isEmpty();
		}
		return o != null;
	}

	private boolean isFaultTolerant() {
		return backOffPolicy != null || skipPolicy != null || retryPolicy != null || isPositive(skipLimit)
				|| isPositive(retryLimit) || isPositive(cacheCapacity) || isTrue(readerTransactionalQueue);
	}

	private boolean isTrue(Boolean b) {
		return b != null && b.booleanValue();
	}

	private boolean isPositive(Integer n) {
		return n != null && n > 0;
	}

	@Override
	public Class<TaskletStep> getObjectType() {
		return TaskletStep.class;
	}

	@Override
	public boolean isSingleton() {
		return true;
	}

	// =========================================================
	// Step Attributes
	// =========================================================

	/**
	 * Set the bean name property, which will become the name of the {@link Step} when it is created.
	 *
	 * @see org.springframework.beans.factory.BeanNameAware#setBeanName(java.lang.String)
	 */
	@Override
	public void setBeanName(String name) {
		if (this.name == null) {
			this.name = name;
		}
	}

	/**
	 * @param name the name to set
	 */
	public void setName(String name) {
		this.name = name;
	}

	// =========================================================
	// Flow Attributes
	// =========================================================

	/**
	 * @param flow the flow to set
	 */
	public void setFlow(Flow flow) {
		this.flow = flow;
	}

	// =========================================================
	// Job Attributes
	// =========================================================

	public void setJob(Job job) {
		this.job = job;
	}

	public void setJobParametersExtractor(JobParametersExtractor jobParametersExtractor) {
		this.jobParametersExtractor = jobParametersExtractor;
	}

	public void setJobLauncher(JobLauncher jobLauncher) {
		this.jobLauncher = jobLauncher;
	}

	// =========================================================
	// Partition Attributes
	// =========================================================

	/**
	 * @param partitioner the partitioner to set
	 */
	public void setPartitioner(Partitioner partitioner) {
		this.partitioner = partitioner;
	}

	/**
	 * @param stepExecutionAggregator the stepExecutionAggregator to set
	 */
	public void setStepExecutionAggregator(StepExecutionAggregator stepExecutionAggregator) {
		this.stepExecutionAggregator = stepExecutionAggregator;
	}

	/**
	 * @param partitionHandler the partitionHandler to set
	 */
	public void setPartitionHandler(PartitionHandler partitionHandler) {
		this.partitionHandler = partitionHandler;
	}

	/**
	 * @param gridSize the gridSize to set
	 */
	public void setGridSize(int gridSize) {
		this.gridSize = gridSize;
	}

	/**
	 * @param step the step to set
	 */
	public void setStep(Step step) {
		this.step = step;
	}

	// =========================================================
	// Tasklet Attributes
	// =========================================================

	/**
	 * Public setter for the flag to indicate that the step should be replayed on a restart, even if successful the
	 * first time.
	 *
	 * @param allowStartIfComplete the shouldAllowStartIfComplete to set
	 */
	public void setAllowStartIfComplete(boolean allowStartIfComplete) {
		this.allowStartIfComplete = allowStartIfComplete;

	}

	/**
	 * @return jobRepository
	 */
	public JobRepository getJobRepository() {
		return jobRepository;
	}

	/**
	 * Public setter for {@link JobRepository}.
	 *
	 * @param jobRepository
	 */
	public void setJobRepository(JobRepository jobRepository) {
		this.jobRepository = jobRepository;
	}

	/**
	 * The number of times that the step should be allowed to start
	 *
	 * @param startLimit
	 */
	public void setStartLimit(int startLimit) {
		this.startLimit = startLimit;
	}

	/**
	 * A preconfigured {@link Tasklet} to use.
	 *
	 * @param tasklet
	 */
	public void setTasklet(Tasklet tasklet) {
		this.tasklet = tasklet;
	}

	/**
	 * @return transactionManager
	 */
	public PlatformTransactionManager getTransactionManager() {
		return transactionManager;
	}

	/**
	 * @param transactionManager the transaction manager to set
	 */
	public void setTransactionManager(PlatformTransactionManager transactionManager) {
		this.transactionManager = transactionManager;
	}

	// =========================================================
	// Tasklet Elements
	// =========================================================

	/**
	 * The listeners to inject into the {@link Step}. Any instance of {@link StepListener} can be used, and will then
	 * receive callbacks at the appropriate stage in the step.
	 *
	 * @param listeners an array of listeners
	 */
	@SuppressWarnings("unchecked")
	public void setListeners(Object[] listeners) {
		//		this.listeners = listeners; // useful for testing
		for (Object listener : listeners) {
			if (listener instanceof SkipListener) {
				SkipListener<I, O> skipListener = (SkipListener<I, O>) listener;
				skipListeners.add(skipListener);
			}
			if (listener instanceof StepExecutionListener) {
				StepExecutionListener stepExecutionListener = (StepExecutionListener) listener;
				stepExecutionListeners.add(stepExecutionListener);
			}
			if(listener instanceof javax.batch.api.listener.StepListener) {
				StepExecutionListener stepExecutionListener = new StepListenerAdapter((javax.batch.api.listener.StepListener) listener);
				stepExecutionListeners.add(stepExecutionListener);
			}
			if (listener instanceof ChunkListener) {
				ChunkListener chunkListener = (ChunkListener) listener;
				chunkListeners.add(chunkListener);
			}
			if(listener instanceof javax.batch.api.chunk.listener.ChunkListener) {
				ChunkListener chunkListener = new ChunkListenerAdapter((javax.batch.api.chunk.listener.ChunkListener) listener);
				chunkListeners.add(chunkListener);
			}
			if (listener instanceof ItemReadListener) {
				ItemReadListener<I> readListener = (ItemReadListener<I>) listener;
				readListeners.add(readListener);
			}
			if(listener instanceof javax.batch.api.chunk.listener.ItemReadListener) {
				ItemReadListener itemListener = new ItemReadListenerAdapter((javax.batch.api.chunk.listener.ItemReadListener) listener);
				readListeners.add(itemListener);
			}
			if (listener instanceof ItemWriteListener) {
				ItemWriteListener<O> writeListener = (ItemWriteListener<O>) listener;
				writeListeners.add(writeListener);
			}
			if(listener instanceof javax.batch.api.chunk.listener.ItemWriteListener) {
				ItemWriteListener itemListener = new ItemWriteListenerAdapter((javax.batch.api.chunk.listener.ItemWriteListener) listener);
				writeListeners.add(itemListener);
			}
			if (listener instanceof ItemProcessListener) {
				ItemProcessListener<I, O> processListener = (ItemProcessListener<I, O>) listener;
				processListeners.add(processListener);
			}
			if(listener instanceof javax.batch.api.chunk.listener.ItemProcessListener) {
				ItemProcessListener itemListener = new ItemProcessListenerAdapter((javax.batch.api.chunk.listener.ItemProcessListener) listener);
				processListeners.add(itemListener);
			}
		}
	}

	/**
	 * Exception classes that may not cause a rollback if encountered in the right place.
	 *
	 * @param noRollbackExceptionClasses the noRollbackExceptionClasses to set
	 */
	public void setNoRollbackExceptionClasses(Collection<Class<? extends Throwable>> noRollbackExceptionClasses) {
		this.noRollbackExceptionClasses = noRollbackExceptionClasses;
	}

	/**
	 * @param transactionTimeout the transactionTimeout to set
	 */
	public void setTransactionTimeout(int transactionTimeout) {
		this.transactionTimeout = transactionTimeout;
	}

	/**
	 * @param isolation the isolation to set
	 */
	public void setIsolation(Isolation isolation) {
		this.isolation = isolation;
	}

	/**
	 * @param propagation the propagation to set
	 */
	public void setPropagation(Propagation propagation) {
		this.propagation = propagation;
	}

	// =========================================================
	// Parent Attributes - can be provided in parent bean but not namespace
	// =========================================================

	/**
	 * A backoff policy to be applied to retry process.
	 *
	 * @param backOffPolicy the {@link BackOffPolicy} to set
	 */
	public void setBackOffPolicy(BackOffPolicy backOffPolicy) {
		this.backOffPolicy = backOffPolicy;
	}

	/**
	 * A retry policy to apply when exceptions occur. If this is specified then the retry limit and retryable exceptions
	 * will be ignored.
	 *
	 * @param retryPolicy the {@link RetryPolicy} to set
	 */
	public void setRetryPolicy(RetryPolicy retryPolicy) {
		this.retryPolicy = retryPolicy;
	}

	/**
	 * @param retryContextCache the {@link RetryContextCache} to set
	 */
	public void setRetryContextCache(RetryContextCache retryContextCache) {
		this.retryContextCache = retryContextCache;
	}

	/**
	 * A key generator that can be used to compare items with previously recorded items in a retry. Only used if the
	 * reader is a transactional queue.
	 *
	 * @param keyGenerator the {@link KeyGenerator} to set
	 */
	public void setKeyGenerator(KeyGenerator keyGenerator) {
		this.keyGenerator = keyGenerator;
	}

	// =========================================================
	// Chunk Attributes
	// =========================================================

	/**
	 * Public setter for the capacity of the cache in the retry policy. If more items than this fail without being
	 * skipped or recovered an exception will be thrown. This is to guard against inadvertent infinite loops generated
	 * by item identity problems.<br/>
	 * <p/>
	 * The default value should be high enough and more for most purposes. To breach the limit in a single-threaded step
	 * typically you have to have this many failures in a single transaction. Defaults to the value in the
	 * {@link MapRetryContextCache}.<br/>
	 *
	 * @param cacheCapacity the cache capacity to set (greater than 0 else ignored)
	 */
	public void setCacheCapacity(int cacheCapacity) {
		this.cacheCapacity = cacheCapacity;
	}

	/**
	 * Public setter for the {@link CompletionPolicy} applying to the chunk level. A transaction will be committed when
	 * this policy decides to complete. Defaults to a {@link SimpleCompletionPolicy} with chunk size equal to the
	 * commitInterval property.
	 *
	 * @param chunkCompletionPolicy the chunkCompletionPolicy to set
	 */
	public void setChunkCompletionPolicy(CompletionPolicy chunkCompletionPolicy) {
		this.chunkCompletionPolicy = chunkCompletionPolicy;
	}

	/**
	 * Set the commit interval. Either set this or the chunkCompletionPolicy but not both.
	 *
	 * @param commitInterval 1 by default
	 */
	public void setCommitInterval(int commitInterval) {
		this.commitInterval = commitInterval;
	}

	/**
	 * Flag to signal that the reader is transactional (usually a JMS consumer) so that items are re-presented after a
	 * rollback. The default is false and readers are assumed to be forward-only.
	 *
	 * @param isReaderTransactionalQueue the value of the flag
	 */
	public void setIsReaderTransactionalQueue(boolean isReaderTransactionalQueue) {
		this.readerTransactionalQueue = isReaderTransactionalQueue;
	}

	/**
	 * Flag to signal that the processor is transactional, in which case it should be called for every item in every
	 * transaction. If false then we can cache the processor results between transactions in the case of a rollback.
	 *
	 * @param processorTransactional the value to set
	 */
	public void setProcessorTransactional(Boolean processorTransactional) {
		this.processorTransactional = processorTransactional;
	}

	/**
	 * Public setter for the retry limit. Each item can be retried up to this limit. Note this limit includes the
	 * initial attempt to process the item, therefore <code>retryLimit == 1</code> by default.
	 *
	 * @param retryLimit the retry limit to set, must be greater or equal to 1.
	 */
	public void setRetryLimit(int retryLimit) {
		this.retryLimit = retryLimit;
	}

	/**
	 * Public setter for a limit that determines skip policy. If this value is positive then an exception in chunk
	 * processing will cause the item to be skipped and no exception propagated until the limit is reached. If it is
	 * zero then all exceptions will be propagated from the chunk and cause the step to abort.
	 *
	 * @param skipLimit the value to set. Default is 0 (never skip).
	 */
	public void setSkipLimit(int skipLimit) {
		this.skipLimit = skipLimit;
	}

	/**
	 * Public setter for a skip policy. If this value is set then the skip limit and skippable exceptions are ignored.
	 *
	 * @param skipPolicy the {@link SkipPolicy} to set
	 */
	public void setSkipPolicy(SkipPolicy skipPolicy) {
		this.skipPolicy = skipPolicy;
	}

	/**
	 * Public setter for the {@link TaskExecutor}. If this is set, then it will be used to execute the chunk processing
	 * inside the {@link Step}.
	 *
	 * @param taskExecutor the taskExecutor to set
	 */
	public void setTaskExecutor(TaskExecutor taskExecutor) {
		this.taskExecutor = taskExecutor;
	}

	/**
	 * Public setter for the throttle limit. This limits the number of tasks queued for concurrent processing to prevent
	 * thread pools from being overwhelmed. Defaults to {@link TaskExecutorRepeatTemplate#DEFAULT_THROTTLE_LIMIT}.
	 *
	 * @param throttleLimit the throttle limit to set.
	 */
	public void setThrottleLimit(Integer throttleLimit) {
		this.throttleLimit = throttleLimit;
	}

	/**
	 * @param itemReader the {@link ItemReader} to set
	 */
	public void setItemReader(ItemReader<? extends I> itemReader) {
		this.itemReader = itemReader;
	}

	/**
	 * @param itemProcessor the {@link ItemProcessor} to set
	 */
	public void setItemProcessor(ItemProcessor<? super I, ? extends O> itemProcessor) {
		this.itemProcessor = itemProcessor;
	}

	/**
	 * @param itemWriter the {@link ItemWriter} to set
	 */
	public void setItemWriter(ItemWriter<? super O> itemWriter) {
		this.itemWriter = itemWriter;
	}

	// =========================================================
	// Chunk Elements
	// =========================================================

	/**
	 * Public setter for the {@link RetryListener}s.
	 *
	 * @param retryListeners the {@link RetryListener}s to set
	 */
	public void setRetryListeners(RetryListener... retryListeners) {
		this.retryListeners = retryListeners;
	}

	/**
	 * Public setter for exception classes that when raised won't crash the job but will result in transaction rollback
	 * and the item which handling caused the exception will be skipped.
	 *
	 * @param exceptionClasses
	 */
	public void setSkippableExceptionClasses(Map<Class<? extends Throwable>, Boolean> exceptionClasses) {
		this.skippableExceptionClasses = exceptionClasses;
	}

	/**
	 * Public setter for exception classes that will retry the item when raised.
	 *
	 * @param retryableExceptionClasses the retryableExceptionClasses to set
	 */
	public void setRetryableExceptionClasses(Map<Class<? extends Throwable>, Boolean> retryableExceptionClasses) {
		this.retryableExceptionClasses = retryableExceptionClasses;
	}

	/**
	 * The streams to inject into the {@link Step}. Any instance of {@link ItemStream} can be used, and will then
	 * receive callbacks at the appropriate stage in the step.
	 *
	 * @param streams an array of listeners
	 */
	public void setStreams(ItemStream[] streams) {
		this.streams = streams;
	}

	public void setTimeout(Integer timeout) {
		this.timeout = timeout;
	}

	// =========================================================
	// Additional
	// =========================================================

	/**
	 * @param hasChunkElement
	 */
	public void setHasChunkElement(boolean hasChunkElement) {
		this.hasChunkElement = hasChunkElement;
	}

}<|MERGE_RESOLUTION|>--- conflicted
+++ resolved
@@ -402,11 +402,7 @@
 			CompositeCompletionPolicy completionPolicy = new CompositeCompletionPolicy();
 			CompletionPolicy [] policies = new CompletionPolicy[2];
 			policies[0] = new SimpleCompletionPolicy(commitInterval);
-<<<<<<< HEAD
-			policies[1] = new TimeoutTerminationPolicy(timeout);
-=======
 			policies[1] = new TimeoutTerminationPolicy(timeout * 1000);
->>>>>>> 3207851e
 			completionPolicy.setPolicies(policies);
 			builder.chunk(completionPolicy);
 		} else if(timeout != null) {
