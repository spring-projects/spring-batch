--- conflicted
+++ resolved
@@ -1,6 +1,5 @@
-<<<<<<< HEAD
 /*
- * Copyright 2006-2019 the original author or authors.
+ * Copyright 2006-2018 the original author or authors.
  *
  * Licensed under the Apache License, Version 2.0 (the "License");
  * you may not use this file except in compliance with the License.
@@ -49,14 +48,13 @@
  * @author Dave Syer
  * @author Michael Minella
  * @author Mahmoud Ben Hassine
- * @author Nicolas Widart
  *
  */
 public class StepContext extends SynchronizedAttributeAccessor {
 
 	private StepExecution stepExecution;
 
-	private Map<String, Set<Runnable>> callbacks = new HashMap<>();
+	private Map<String, Set<Runnable>> callbacks = new HashMap<String, Set<Runnable>>();
 
 	private BatchPropertyContext propertyContext = null;
 
@@ -104,19 +102,6 @@
 	}
 
 	/**
-	 * Convenient accessor for current {@link JobInstance} identifier.
-	 *
-	 * @return the identifier of the enclosing {@link JobInstance}
-	 * associated with the current {@link StepExecution}
-	 */
-	public Long getJobInstanceId() {
-		Assert.state(stepExecution.getJobExecution() != null, "StepExecution does not have a JobExecution");
-		Assert.state(stepExecution.getJobExecution().getJobInstance() != null,
-				"StepExecution does not have a JobInstance");
-		return stepExecution.getJobExecution().getJobInstance().getInstanceId();
-	}
-
-	/**
 	 * Convenient accessor for System properties to make it easy to access them
 	 * from placeholder expressions.
 	 *
@@ -130,7 +115,7 @@
 	 * @return a map containing the items from the step {@link ExecutionContext}
 	 */
 	public Map<String, Object> getStepExecutionContext() {
-		Map<String, Object> result = new HashMap<>();
+		Map<String, Object> result = new HashMap<String, Object>();
 		for (Entry<String, Object> entry : stepExecution.getExecutionContext().entrySet()) {
 			result.put(entry.getKey(), entry.getValue());
 		}
@@ -141,7 +126,7 @@
 	 * @return a map containing the items from the job {@link ExecutionContext}
 	 */
 	public Map<String, Object> getJobExecutionContext() {
-		Map<String, Object> result = new HashMap<>();
+		Map<String, Object> result = new HashMap<String, Object>();
 		for (Entry<String, Object> entry : stepExecution.getJobExecution().getExecutionContext().entrySet()) {
 			result.put(entry.getKey(), entry.getValue());
 		}
@@ -152,7 +137,7 @@
 	 * @return a map containing the items from the {@link JobParameters}
 	 */
 	public Map<String, Object> getJobParameters() {
-		Map<String, Object> result = new HashMap<>();
+		Map<String, Object> result = new HashMap<String, Object>();
 		for (Entry<String, JobParameter> entry : stepExecution.getJobParameters().getParameters().entrySet()) {
 			result.put(entry.getKey(), entry.getValue().getValue());
 		}
@@ -161,7 +146,7 @@
 
 	@SuppressWarnings({"rawtypes", "unchecked"})
 	public Map<String, Object> getPartitionPlan() {
-		Map<String, Object> partitionPlanProperties = new HashMap<>();
+		Map<String, Object> partitionPlanProperties = new HashMap<String, Object>();
 
 		if(propertyContext != null) {
 			Map partitionProperties = propertyContext.getStepProperties(getStepName());
@@ -181,7 +166,7 @@
 		synchronized (callbacks) {
 			Set<Runnable> set = callbacks.get(name);
 			if (set == null) {
-				set = new HashSet<>();
+				set = new HashSet<Runnable>();
 				callbacks.put(name, set);
 			}
 			set.add(callback);
@@ -214,7 +199,7 @@
 	 */
 	public void close() {
 
-		List<Exception> errors = new ArrayList<>();
+		List<Exception> errors = new ArrayList<Exception>();
 
 		Map<String, Set<Runnable>> copy = Collections.unmodifiableMap(callbacks);
 
@@ -308,302 +293,4 @@
 				+ getJobExecutionContext() + ", jobParameters=" + getJobParameters();
 	}
 
-}
-=======
-/*
- * Copyright 2006-2018 the original author or authors.
- *
- * Licensed under the Apache License, Version 2.0 (the "License");
- * you may not use this file except in compliance with the License.
- * You may obtain a copy of the License at
- *
- *      https://www.apache.org/licenses/LICENSE-2.0
- *
- * Unless required by applicable law or agreed to in writing, software
- * distributed under the License is distributed on an "AS IS" BASIS,
- * WITHOUT WARRANTIES OR CONDITIONS OF ANY KIND, either express or implied.
- * See the License for the specific language governing permissions and
- * limitations under the License.
- */
-package org.springframework.batch.core.scope.context;
-
-import java.util.ArrayList;
-import java.util.Collections;
-import java.util.HashMap;
-import java.util.HashSet;
-import java.util.List;
-import java.util.Map;
-import java.util.Map.Entry;
-import java.util.Properties;
-import java.util.Set;
-
-import org.springframework.batch.core.JobInstance;
-import org.springframework.batch.core.JobParameter;
-import org.springframework.batch.core.JobParameters;
-import org.springframework.batch.core.StepExecution;
-import org.springframework.batch.core.UnexpectedJobExecutionException;
-import org.springframework.batch.core.jsr.configuration.support.BatchPropertyContext;
-import org.springframework.batch.core.scope.StepScope;
-import org.springframework.batch.item.ExecutionContext;
-import org.springframework.batch.repeat.context.SynchronizedAttributeAccessor;
-import org.springframework.lang.Nullable;
-import org.springframework.util.Assert;
-
-/**
- * A context object that can be used to interrogate the current
- * {@link StepExecution} and some of its associated properties using expressions
- * based on bean paths. Has public getters for the step execution and
- * convenience methods for accessing commonly used properties like the
- * {@link ExecutionContext} associated with the step or its enclosing job
- * execution.
- *
- * @author Dave Syer
- * @author Michael Minella
- * @author Mahmoud Ben Hassine
- *
- */
-public class StepContext extends SynchronizedAttributeAccessor {
-
-	private StepExecution stepExecution;
-
-	private Map<String, Set<Runnable>> callbacks = new HashMap<String, Set<Runnable>>();
-
-	private BatchPropertyContext propertyContext = null;
-
-	/**
-	 * Create a new instance of {@link StepContext} for this
-	 * {@link StepExecution}.
-	 *
-	 * @param stepExecution a step execution
-	 */
-	public StepContext(StepExecution stepExecution) {
-		super();
-		Assert.notNull(stepExecution, "A StepContext must have a non-null StepExecution");
-		this.stepExecution = stepExecution;
-	}
-
-	public StepContext(StepExecution stepExecution, BatchPropertyContext propertyContext) {
-		super();
-		Assert.notNull(stepExecution, "A StepContext must have a non-null StepExecution");
-		this.stepExecution = stepExecution;
-		this.propertyContext = propertyContext;
-	}
-
-	/**
-	 * Convenient accessor for current step name identifier. Usually this is the
-	 * same as the bean name of the step that is executing (but might not be
-	 * e.g. in a partition).
-	 *
-	 * @return the step name identifier of the current {@link StepExecution}
-	 */
-	public String getStepName() {
-		return stepExecution.getStepName();
-	}
-
-	/**
-	 * Convenient accessor for current job name identifier.
-	 *
-	 * @return the job name identifier of the enclosing {@link JobInstance}
-	 * associated with the current {@link StepExecution}
-	 */
-	public String getJobName() {
-		Assert.state(stepExecution.getJobExecution() != null, "StepExecution does not have a JobExecution");
-		Assert.state(stepExecution.getJobExecution().getJobInstance() != null,
-				"StepExecution does not have a JobInstance");
-		return stepExecution.getJobExecution().getJobInstance().getJobName();
-	}
-
-	/**
-	 * Convenient accessor for System properties to make it easy to access them
-	 * from placeholder expressions.
-	 *
-	 * @return the current System properties
-	 */
-	public Properties getSystemProperties() {
-		return System.getProperties();
-	}
-
-	/**
-	 * @return a map containing the items from the step {@link ExecutionContext}
-	 */
-	public Map<String, Object> getStepExecutionContext() {
-		Map<String, Object> result = new HashMap<String, Object>();
-		for (Entry<String, Object> entry : stepExecution.getExecutionContext().entrySet()) {
-			result.put(entry.getKey(), entry.getValue());
-		}
-		return Collections.unmodifiableMap(result);
-	}
-
-	/**
-	 * @return a map containing the items from the job {@link ExecutionContext}
-	 */
-	public Map<String, Object> getJobExecutionContext() {
-		Map<String, Object> result = new HashMap<String, Object>();
-		for (Entry<String, Object> entry : stepExecution.getJobExecution().getExecutionContext().entrySet()) {
-			result.put(entry.getKey(), entry.getValue());
-		}
-		return Collections.unmodifiableMap(result);
-	}
-
-	/**
-	 * @return a map containing the items from the {@link JobParameters}
-	 */
-	public Map<String, Object> getJobParameters() {
-		Map<String, Object> result = new HashMap<String, Object>();
-		for (Entry<String, JobParameter> entry : stepExecution.getJobParameters().getParameters().entrySet()) {
-			result.put(entry.getKey(), entry.getValue().getValue());
-		}
-		return Collections.unmodifiableMap(result);
-	}
-
-	@SuppressWarnings({"rawtypes", "unchecked"})
-	public Map<String, Object> getPartitionPlan() {
-		Map<String, Object> partitionPlanProperties = new HashMap<String, Object>();
-
-		if(propertyContext != null) {
-			Map partitionProperties = propertyContext.getStepProperties(getStepName());
-			partitionPlanProperties = partitionProperties;
-		}
-
-		return Collections.unmodifiableMap(partitionPlanProperties);
-	}
-
-	/**
-	 * Allow clients to register callbacks for clean up on close.
-	 *
-	 * @param name the callback id (unique attribute key in this context)
-	 * @param callback a callback to execute on close
-	 */
-	public void registerDestructionCallback(String name, Runnable callback) {
-		synchronized (callbacks) {
-			Set<Runnable> set = callbacks.get(name);
-			if (set == null) {
-				set = new HashSet<Runnable>();
-				callbacks.put(name, set);
-			}
-			set.add(callback);
-		}
-	}
-
-	private void unregisterDestructionCallbacks(String name) {
-		synchronized (callbacks) {
-			callbacks.remove(name);
-		}
-	}
-
-	/**
-	 * Override base class behaviour to ensure destruction callbacks are
-	 * unregistered as well as the default behaviour.
-	 *
-	 * @see SynchronizedAttributeAccessor#removeAttribute(String)
-	 */
-	@Override
-	@Nullable
-	public Object removeAttribute(String name) {
-		unregisterDestructionCallbacks(name);
-		return super.removeAttribute(name);
-	}
-
-	/**
-	 * Clean up the context at the end of a step execution. Must be called once
-	 * at the end of a step execution to honour the destruction callback
-	 * contract from the {@link StepScope}.
-	 */
-	public void close() {
-
-		List<Exception> errors = new ArrayList<Exception>();
-
-		Map<String, Set<Runnable>> copy = Collections.unmodifiableMap(callbacks);
-
-		for (Entry<String, Set<Runnable>> entry : copy.entrySet()) {
-			Set<Runnable> set = entry.getValue();
-			for (Runnable callback : set) {
-				if (callback != null) {
-					/*
-					 * The documentation of the interface says that these
-					 * callbacks must not throw exceptions, but we don't trust
-					 * them necessarily...
-					 */
-					try {
-						callback.run();
-					}
-					catch (RuntimeException t) {
-						errors.add(t);
-					}
-				}
-			}
-		}
-
-		if (errors.isEmpty()) {
-			return;
-		}
-
-		Exception error = errors.get(0);
-		if (error instanceof RuntimeException) {
-			throw (RuntimeException) error;
-		}
-		else {
-			throw new UnexpectedJobExecutionException("Could not close step context, rethrowing first of "
-					+ errors.size() + " exceptions.", error);
-		}
-	}
-
-	/**
-	 * The current {@link StepExecution} that is active in this context.
-	 *
-	 * @return the current {@link StepExecution}
-	 */
-	public StepExecution getStepExecution() {
-		return stepExecution;
-	}
-
-	/**
-	 * @return unique identifier for this context based on the step execution
-	 */
-	public String getId() {
-		Assert.state(stepExecution.getId() != null, "StepExecution has no id.  "
-				+ "It must be saved before it can be used in step scope.");
-		return "execution#" + stepExecution.getId();
-	}
-
-	/**
-	 * Extend the base class method to include the step execution itself as a
-	 * key (i.e. two contexts are only equal if their step executions are the
-	 * same).
-	 *
-	 * @see SynchronizedAttributeAccessor#equals(Object)
-	 */
-	@Override
-	public boolean equals(Object other) {
-		if (!(other instanceof StepContext)) {
-			return false;
-		}
-		if (other == this) {
-			return true;
-		}
-		StepContext context = (StepContext) other;
-		if (context.stepExecution == stepExecution) {
-			return true;
-		}
-		return stepExecution.equals(context.stepExecution);
-	}
-
-	/**
-	 * Overrides the default behaviour to provide a hash code based only on the
-	 * step execution.
-	 *
-	 * @see SynchronizedAttributeAccessor#hashCode()
-	 */
-	@Override
-	public int hashCode() {
-		return stepExecution.hashCode();
-	}
-
-	@Override
-	public String toString() {
-		return super.toString() + ", stepExecutionContext=" + getStepExecutionContext() + ", jobExecutionContext="
-				+ getJobExecutionContext() + ", jobParameters=" + getJobParameters();
-	}
-
-}
->>>>>>> 488cdaf1
+}