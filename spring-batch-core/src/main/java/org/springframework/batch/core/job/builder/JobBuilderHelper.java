--- conflicted
+++ resolved
@@ -370,7 +370,6 @@
 			this.restartable = restartable;
 		}
 
-<<<<<<< HEAD
 		public String getDescription() {
 			return description;
 		}
@@ -380,9 +379,6 @@
 		}
 
 		private String name;
-
-=======
->>>>>>> e35c87cc
 	}
 
 }