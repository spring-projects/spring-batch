--- conflicted
+++ resolved
@@ -45,14 +45,11 @@
 		return this;
 	}
 
-<<<<<<< HEAD
 	@Override
 	protected TaskletStepBuilder self() {
 		return this;
 	}
 
-=======
->>>>>>> c4ad90b9
 	@Override
 	protected Tasklet createTasklet() {
 		return tasklet;
