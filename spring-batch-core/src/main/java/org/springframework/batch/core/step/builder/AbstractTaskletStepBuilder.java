--- conflicted
+++ resolved
@@ -51,13 +51,7 @@
  * @since 2.2
  * @param <B> the type of builder represented
  */
-<<<<<<< HEAD
-public abstract class AbstractTaskletStepBuilder<B extends AbstractTaskletStepBuilder<B>> extends
-StepBuilderHelper<B> {
-=======
-public abstract class AbstractTaskletStepBuilder<B extends AbstractTaskletStepBuilder<B>>
-		extends StepBuilderHelper<AbstractTaskletStepBuilder<B>> {
->>>>>>> c4ad90b9
+public abstract class AbstractTaskletStepBuilder<B extends AbstractTaskletStepBuilder<B>> extends StepBuilderHelper<B> {
 
 	protected Set<ChunkListener> chunkListeners = new LinkedHashSet<>();
 
