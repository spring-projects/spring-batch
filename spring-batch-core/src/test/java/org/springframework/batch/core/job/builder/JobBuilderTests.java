/*
 * Copyright 2020-2025 the original author or authors.
 *
 * Licensed under the Apache License, Version 2.0 (the "License");
 * you may not use this file except in compliance with the License.
 * You may obtain a copy of the License at
 *
 *      https://www.apache.org/licenses/LICENSE-2.0
 *
 * Unless required by applicable law or agreed to in writing, software
 * distributed under the License is distributed on an "AS IS" BASIS,
 * WITHOUT WARRANTIES OR CONDITIONS OF ANY KIND, either express or implied.
 * See the License for the specific language governing permissions and
 * limitations under the License.
 */
package org.springframework.batch.core.job.builder;

import javax.sql.DataSource;

import org.junit.jupiter.api.Test;

import org.springframework.batch.core.ExitStatus;
import org.springframework.batch.core.job.Job;
import org.springframework.batch.core.job.JobExecution;
import org.springframework.batch.core.listener.JobExecutionListener;
<<<<<<< HEAD
import org.springframework.batch.core.JobParameters;
import org.springframework.batch.core.Step;
=======
import org.springframework.batch.core.job.parameters.JobParameters;
>>>>>>> 673cfe30
import org.springframework.batch.core.annotation.AfterJob;
import org.springframework.batch.core.annotation.BeforeJob;
import org.springframework.batch.core.configuration.annotation.EnableBatchProcessing;
import org.springframework.batch.core.job.SimpleJob;
import org.springframework.batch.core.launch.JobLauncher;
import org.springframework.batch.core.repository.JobRepository;
import org.springframework.batch.core.step.JobRepositorySupport;
import org.springframework.batch.core.step.builder.StepBuilder;
import org.springframework.batch.repeat.RepeatStatus;
import org.springframework.context.ApplicationContext;
import org.springframework.context.annotation.AnnotationConfigApplicationContext;
import org.springframework.context.annotation.Bean;
import org.springframework.context.annotation.Configuration;
import org.springframework.jdbc.datasource.embedded.EmbeddedDatabaseBuilder;
import org.springframework.jdbc.support.JdbcTransactionManager;
import org.springframework.transaction.PlatformTransactionManager;

import static org.junit.jupiter.api.Assertions.assertEquals;
import static org.assertj.core.api.Assertions.assertThat;

/**
 * @author Mahmoud Ben Hassine
 * @author Minkuk Jo
 */
class JobBuilderTests {

	@Test
	void testListeners() throws Exception {
		// given
		ApplicationContext context = new AnnotationConfigApplicationContext(MyJobConfiguration.class);
		JobLauncher jobLauncher = context.getBean(JobLauncher.class);
		Job job = context.getBean(Job.class);

		// when
		JobExecution jobExecution = jobLauncher.run(job, new JobParameters());

		// then
		assertEquals(ExitStatus.COMPLETED, jobExecution.getExitStatus());
		assertEquals(1, AnnotationBasedJobExecutionListener.beforeJobCount);
		assertEquals(1, AnnotationBasedJobExecutionListener.afterJobCount);
		assertEquals(1, InterfaceBasedJobExecutionListener.beforeJobCount);
		assertEquals(1, InterfaceBasedJobExecutionListener.afterJobCount);

	}

	@Test
	void testJobDescription() {
		// given
		ApplicationContext context = new AnnotationConfigApplicationContext(MyJobConfiguration.class);
		JobRepository jobRepository = context.getBean(JobRepository.class);
		PlatformTransactionManager transactionManager = context.getBean(PlatformTransactionManager.class);
		Step step = new StepBuilder("step", jobRepository)
			.tasklet((contribution, chunkContext) -> RepeatStatus.FINISHED, transactionManager)
			.build();

		// when
		Job job = new JobBuilder("job", jobRepository).description("This is a test job").start(step).build();

		// then
		assertThat(job).isInstanceOf(SimpleJob.class);
		assertThat(((SimpleJob) job).getDescription()).isEqualTo("This is a test job");
	}

	@Configuration
	@EnableBatchProcessing
	static class MyJobConfiguration {

		@Bean
		public Job job(JobRepository jobRepository, PlatformTransactionManager transactionManager) {
			return new JobBuilder("job", jobRepository).listener(new InterfaceBasedJobExecutionListener())
				.listener(new AnnotationBasedJobExecutionListener())
				.start(new StepBuilder("step", jobRepository)
					.tasklet((contribution, chunkContext) -> RepeatStatus.FINISHED, transactionManager)
					.build())
				.build();
		}

		@Bean
		public DataSource dataSource() {
			return new EmbeddedDatabaseBuilder().addScript("/org/springframework/batch/core/schema-drop-hsqldb.sql")
				.addScript("/org/springframework/batch/core/schema-hsqldb.sql")
				.generateUniqueName(true)
				.build();
		}

		@Bean
		public JdbcTransactionManager transactionManager(DataSource dataSource) {
			return new JdbcTransactionManager(dataSource);
		}

	}

	static class InterfaceBasedJobExecutionListener implements JobExecutionListener {

		public static int beforeJobCount = 0;

		public static int afterJobCount = 0;

		@Override
		public void beforeJob(JobExecution jobExecution) {
			beforeJobCount++;
		}

		@Override
		public void afterJob(JobExecution jobExecution) {
			afterJobCount++;
		}

	}

	static class AnnotationBasedJobExecutionListener {

		public static int beforeJobCount = 0;

		public static int afterJobCount = 0;

		@BeforeJob
		public void beforeJob(JobExecution jobExecution) {
			beforeJobCount++;
		}

		@AfterJob
		public void afterJob(JobExecution jobExecution) {
			afterJobCount++;
		}

	}

}<|MERGE_RESOLUTION|>--- conflicted
+++ resolved
@@ -23,12 +23,8 @@
 import org.springframework.batch.core.job.Job;
 import org.springframework.batch.core.job.JobExecution;
 import org.springframework.batch.core.listener.JobExecutionListener;
-<<<<<<< HEAD
 import org.springframework.batch.core.JobParameters;
 import org.springframework.batch.core.Step;
-=======
-import org.springframework.batch.core.job.parameters.JobParameters;
->>>>>>> 673cfe30
 import org.springframework.batch.core.annotation.AfterJob;
 import org.springframework.batch.core.annotation.BeforeJob;
 import org.springframework.batch.core.configuration.annotation.EnableBatchProcessing;
@@ -63,7 +59,9 @@
 		Job job = context.getBean(Job.class);
 
 		// when
-		JobExecution jobExecution = jobLauncher.run(job, new JobParameters());
+		JobExecution jobExecution = jobLauncher.run(job, new 
+                                                
+                                                ());
 
 		// then
 		assertEquals(ExitStatus.COMPLETED, jobExecution.getExitStatus());
