/*
 * Copyright 2008-2018 the original author or authors.
 *
 * Licensed under the Apache License, Version 2.0 (the "License");
 * you may not use this file except in compliance with the License.
 * You may obtain a copy of the License at
 *
 *      http://www.apache.org/licenses/LICENSE-2.0
 *
 * Unless required by applicable law or agreed to in writing, software
 * distributed under the License is distributed on an "AS IS" BASIS,
 * WITHOUT WARRANTIES OR CONDITIONS OF ANY KIND, either express or implied.
 * See the License for the specific language governing permissions and
 * limitations under the License.
 */
package org.springframework.batch.core;

import java.util.ArrayList;
import java.util.Date;
import java.util.Iterator;
import java.util.LinkedHashMap;
import java.util.List;
import java.util.Map;
import java.util.Properties;

import org.junit.Before;
import org.junit.Test;

import org.springframework.batch.core.explore.JobExplorer;
import org.springframework.batch.core.job.SimpleJob;
import org.springframework.batch.core.launch.support.RunIdIncrementer;

import static org.junit.Assert.assertEquals;
import static org.junit.Assert.assertFalse;
import static org.mockito.ArgumentMatchers.any;
import static org.mockito.Mockito.mock;
import static org.mockito.Mockito.when;

/**
 * @author Lucas Ward
 * @author Michael Minella
 * @author Glenn Renfro
<<<<<<< HEAD
 * @author Minhyeok Jeong
=======
 * @author Mahmoud Ben Hassine
 *
>>>>>>> fd2cfa35
 */
public class JobParametersBuilderTests {

	private JobParametersBuilder parametersBuilder;

	private SimpleJob job;

	private JobExplorer jobExplorer;

	private List<JobInstance> jobInstanceList;

	private List<JobExecution> jobExecutionList;

	private Date date = new Date(System.currentTimeMillis());

	@Before
	public void initialize() {
		this.job = new SimpleJob("simpleJob");
		this.jobExplorer = mock(JobExplorer.class);
		this.jobInstanceList = new ArrayList<>(1);
		this.jobExecutionList = new ArrayList<>(1);
		this.parametersBuilder = new JobParametersBuilder(this.jobExplorer);
	}

	@Test
	public void testAddingExistingJobParameters() {
		JobParameters params1 = new JobParametersBuilder()
				.addString("foo", "bar")
				.addString("bar", "baz")
				.toJobParameters();

		JobParameters params2 = new JobParametersBuilder()
				.addString("foo", "baz")
				.toJobParameters();

		JobParameters finalParams = new JobParametersBuilder()
				.addString("baz", "quix")
				.addJobParameters(params1)
				.addJobParameters(params2)
				.toJobParameters();

		assertEquals("baz", finalParams.getString("foo"));
		assertEquals("baz", finalParams.getString("bar"));
		assertEquals("quix", finalParams.getString("baz"));
	}

	@Test
	public void testAddingExistingJobParametersIfAbsent() {
		JobParameters params1 = new JobParametersBuilder()
				.addString("foo", "bar")
				.addString("bar", "baz")
				.toJobParameters();

		JobParameters params2 = new JobParametersBuilder()
				.addString("foo", "baz")
				.toJobParameters();

		JobParameters finalParams = new JobParametersBuilder()
				.addString("baz", "quix")
				.addJobParametersIfAbsent(params1)
				.addJobParametersIfAbsent(params2)
				.toJobParameters();

		assertEquals("bar", finalParams.getString("foo"));
		assertEquals("baz", finalParams.getString("bar"));
		assertEquals("quix", finalParams.getString("baz"));
	}

	@Test
	public void testNonIdentifyingParameters() {
		this.parametersBuilder.addDate("SCHEDULE_DATE", date, false);
		this.parametersBuilder.addLong("LONG", new Long(1), false);
		this.parametersBuilder.addString("STRING", "string value", false);
		this.parametersBuilder.addDouble("DOUBLE", new Double(1), false);

		JobParameters parameters = this.parametersBuilder.toJobParameters();
		assertEquals(date, parameters.getDate("SCHEDULE_DATE"));
		assertEquals(1L, parameters.getLong("LONG").longValue());
		assertEquals("string value", parameters.getString("STRING"));
		assertEquals(1, parameters.getDouble("DOUBLE").doubleValue(), 1e-15);
		assertFalse(parameters.getParameters().get("SCHEDULE_DATE").isIdentifying());
		assertFalse(parameters.getParameters().get("LONG").isIdentifying());
		assertFalse(parameters.getParameters().get("STRING").isIdentifying());
		assertFalse(parameters.getParameters().get("DOUBLE").isIdentifying());
	}

	@Test
	public void testToJobRuntimeParameters(){
		this.parametersBuilder.addDate("SCHEDULE_DATE", date);
		this.parametersBuilder.addLong("LONG", new Long(1));
		this.parametersBuilder.addString("STRING", "string value");
		this.parametersBuilder.addDouble("DOUBLE", new Double(1));
		JobParameters parameters = this.parametersBuilder.toJobParameters();
		assertEquals(date, parameters.getDate("SCHEDULE_DATE"));
		assertEquals(1L, parameters.getLong("LONG").longValue());
		assertEquals(1, parameters.getDouble("DOUBLE").doubleValue(), 1e-15);
		assertEquals("string value", parameters.getString("STRING"));
	}

	@Test
	public void testNullRuntimeParameters(){
		this.parametersBuilder.addDate("SCHEDULE_DATE", null);
		this.parametersBuilder.addLong("LONG", null);
		this.parametersBuilder.addString("STRING", null);
		this.parametersBuilder.addDouble("DOUBLE", null);

		JobParameters parameters = this.parametersBuilder.toJobParameters();
		assertEquals(null, parameters.getDate("SCHEDULE_DATE"));
		assertEquals(0L, parameters.getLong("LONG").longValue());
		assertEquals(null, parameters.getString("STRING"));
		assertEquals(0, parameters.getLong("DOUBLE").doubleValue(), 1e-15);
	}

	@Test
	public void testCopy(){
		this.parametersBuilder.addString("STRING", "string value");
		this.parametersBuilder = new JobParametersBuilder(this.parametersBuilder.toJobParameters());
		Iterator<String> parameters = this.parametersBuilder.toJobParameters().getParameters().keySet().iterator();
		assertEquals("STRING", parameters.next());
	}

	@Test
	public void testOrderedTypes(){
		this.parametersBuilder.addDate("SCHEDULE_DATE", date);
		this.parametersBuilder.addLong("LONG", new Long(1));
		this.parametersBuilder.addString("STRING", "string value");
		Iterator<String> parameters = this.parametersBuilder.toJobParameters().getParameters().keySet().iterator();
		assertEquals("SCHEDULE_DATE", parameters.next());
		assertEquals("LONG", parameters.next());
		assertEquals("STRING", parameters.next());
	}

	@Test
	public void testOrderedStrings(){
		this.parametersBuilder.addString("foo", "value foo");
		this.parametersBuilder.addString("bar", "value bar");
		this.parametersBuilder.addString("spam", "value spam");
		Iterator<String> parameters = this.parametersBuilder.toJobParameters().getParameters().keySet().iterator();
		assertEquals("foo", parameters.next());
		assertEquals("bar", parameters.next());
		assertEquals("spam", parameters.next());
	}

	@Test
	public void testAddJobParameter(){
		JobParameter jobParameter = new JobParameter("bar");
		this.parametersBuilder.addParameter("foo", jobParameter);
		Map<String,JobParameter> parameters = this.parametersBuilder.toJobParameters().getParameters();
		assertEquals(1, parameters.size());
		assertEquals("bar", parameters.get("foo").getValue());
	}

	@Test
	public void testProperties() {
		Properties props = new Properties();
		props.setProperty("SCHEDULE_DATE", "A DATE");
		props.setProperty("LONG", "1");
		props.setProperty("STRING", "string value");
		this.parametersBuilder = new JobParametersBuilder(props);
		JobParameters parameters = this.parametersBuilder.toJobParameters();
		assertEquals("A DATE", parameters.getString("SCHEDULE_DATE"));
		assertEquals("1", parameters.getString("LONG"));
		assertEquals("string value", parameters.getString("STRING"));
		assertFalse(parameters.getParameters().get("SCHEDULE_DATE").isIdentifying());
		assertFalse(parameters.getParameters().get("LONG").isIdentifying());
		assertFalse(parameters.getParameters().get("STRING").isIdentifying());
	}


	@Test
	public void testGetNextJobParametersFirstRun(){
		job.setJobParametersIncrementer(new RunIdIncrementer());
		initializeForNextJobParameters();
		this.parametersBuilder.getNextJobParameters(this.job);
		defaultNextJobParametersVerify(this.parametersBuilder.toJobParameters(), 4);
	}

	@Test
	public void testGetNextJobParametersNoIncrementer(){
		initializeForNextJobParameters();
		this.parametersBuilder.getNextJobParameters(this.job);
		baseJobParametersVerify(this.parametersBuilder.toJobParameters(), 3);
	}

	@Test
	public void testGetNextJobParameters(){
		this.job.setJobParametersIncrementer(new RunIdIncrementer());
		this.jobInstanceList.add(new JobInstance(1L, "simpleJobInstance"));
		this.jobExecutionList.add(getJobExecution(this.jobInstanceList.get(0), null));
		when(this.jobExplorer.getJobInstances("simpleJob",0,1)).thenReturn(this.jobInstanceList);
		when(this.jobExplorer.getJobExecutions(any())).thenReturn(this.jobExecutionList);
		initializeForNextJobParameters();
		this.parametersBuilder.getNextJobParameters(this.job);
		defaultNextJobParametersVerify(this.parametersBuilder.toJobParameters(), 4);
	}

	@Test
	public void testGetNextJobParametersRestartable(){
		this.job.setRestartable(true);
		this.job.setJobParametersIncrementer(new RunIdIncrementer());
		this.jobInstanceList.add(new JobInstance(1L, "simpleJobInstance"));
		this.jobExecutionList.add(getJobExecution(this.jobInstanceList.get(0), BatchStatus.FAILED));
		when(this.jobExplorer.getJobInstances("simpleJob",0,1)).thenReturn(this.jobInstanceList);
		when(this.jobExplorer.getJobExecutions(any())).thenReturn(this.jobExecutionList);
		initializeForNextJobParameters();
		this.parametersBuilder.addLong("NON_IDENTIFYING_LONG", new Long(1), false);
		this.parametersBuilder.getNextJobParameters(this.job);
		baseJobParametersVerify(this.parametersBuilder.toJobParameters(), 3);
	}

	@Test
	public void testGetNextJobParametersNoPreviousExecution(){
		this.job.setJobParametersIncrementer(new RunIdIncrementer());
		this.jobInstanceList.add(new JobInstance(1L, "simpleJobInstance"));
		this.jobExecutionList.add(null);
		when(this.jobExplorer.getJobInstances("simpleJob",0,1)).thenReturn(this.jobInstanceList);
		when(this.jobExplorer.getJobExecutions(any())).thenReturn(this.jobExecutionList);
		initializeForNextJobParameters();
		this.parametersBuilder.getNextJobParameters(this.job);
		baseJobParametersVerify(this.parametersBuilder.toJobParameters(), 4);
	}

	@Test(expected = IllegalStateException.class)
	public void testMissingJobExplorer() {
		this.parametersBuilder = new JobParametersBuilder();
		this.parametersBuilder.getNextJobParameters(this.job);
	}

	private void initializeForNextJobParameters() {
		this.parametersBuilder.addDate("SCHEDULE_DATE", date);
		this.parametersBuilder.addLong("LONG", new Long(1));
		this.parametersBuilder.addString("STRING", "string value");
	}

	private void defaultNextJobParametersVerify(JobParameters parameters, int paramCount) {
		baseJobParametersVerify(parameters, paramCount);
		assertEquals("1", parameters.getString("run.id"));
	}
	private void baseJobParametersVerify(JobParameters parameters, int paramCount) {
		assertEquals(date, parameters.getDate("SCHEDULE_DATE"));
		assertEquals(1L, parameters.getLong("LONG").longValue());
		assertEquals("string value", parameters.getString("STRING"));
		assertEquals(paramCount, parameters.getParameters().size());
	}

	private JobExecution getJobExecution(JobInstance jobInstance, BatchStatus batchStatus) {
		Map<String, JobParameter> parameters = new LinkedHashMap<>();
		parameters.put("STRING", new JobParameter("previous value"));
		JobParameters jobParameters = new JobParameters(parameters);

		JobExecution jobExecution = new JobExecution(jobInstance, 1L, jobParameters, "TestConfig");

		if(batchStatus != null) {
			jobExecution.setStatus(batchStatus);
		}

		return jobExecution;
	}
}<|MERGE_RESOLUTION|>--- conflicted
+++ resolved
@@ -40,12 +40,8 @@
  * @author Lucas Ward
  * @author Michael Minella
  * @author Glenn Renfro
-<<<<<<< HEAD
+ * @author Mahmoud Ben Hassine
  * @author Minhyeok Jeong
-=======
- * @author Mahmoud Ben Hassine
- *
->>>>>>> fd2cfa35
  */
 public class JobParametersBuilderTests {
 
