--- conflicted
+++ resolved
@@ -21,16 +21,12 @@
 		<dependency>
 		    <groupId>javax.batch</groupId>
 		    <artifactId>javax.batch-api</artifactId>
-<<<<<<< HEAD
-		    <version>1.0-b29</version>
-=======
 		    <version>1.0</version>
 		</dependency>
 		<dependency>
 		    <groupId>com.ibm.jbatch</groupId>
 		    <artifactId>com.ibm.jbatch-tck-spi</artifactId>
 		    <version>1.0</version>
->>>>>>> 3207851e
 		</dependency>
 		<dependency>
 			<groupId>org.hsqldb</groupId>
