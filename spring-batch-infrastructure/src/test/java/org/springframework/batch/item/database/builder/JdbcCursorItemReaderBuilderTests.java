--- conflicted
+++ resolved
@@ -47,7 +47,6 @@
  */
 public class JdbcCursorItemReaderBuilderTests {
 
-<<<<<<< HEAD
     private static final String SELECT_QUERY = "SELECT * FROM FOO ORDER BY FIRST";
     private static final String PARAMETERIZED_SELECT_QUERY = "SELECT * FROM FOO WHERE FIRST > ? ORDER BY FIRST";
     private static final String READER_INSTANCE_NAME = "fooReader";
@@ -436,390 +435,5 @@
 
             return dataSourceInitializer;
         }
-
-    }
-=======
-	private DataSource dataSource;
-
-	private ConfigurableApplicationContext context;
-
-	@Before
-	public void setUp() {
-		this.context = new AnnotationConfigApplicationContext(TestDataSourceConfiguration.class);
-		this.dataSource = (DataSource) context.getBean("dataSource");
-	}
-
-	@After
-	public void tearDown() {
-		if(this.context != null) {
-			this.context.close();
-		}
-	}
-
-	@Test
-	public void testSimpleScenario() throws Exception {
-		JdbcCursorItemReader<Foo> reader = new JdbcCursorItemReaderBuilder<Foo>()
-				.dataSource(this.dataSource)
-				.name("fooReader")
-				.sql("SELECT * FROM FOO ORDER BY FIRST")
-				.rowMapper((rs, rowNum) -> {
-					Foo foo = new Foo();
-
-					foo.setFirst(rs.getInt("FIRST"));
-					foo.setSecond(rs.getString("SECOND"));
-					foo.setThird(rs.getString("THIRD"));
-
-					return foo;
-				})
-				.build();
-
-		ExecutionContext executionContext = new ExecutionContext();
-		reader.open(executionContext);
-
-		validateFoo(reader.read(), 1, "2", "3");
-		validateFoo(reader.read(), 4, "5", "6");
-		validateFoo(reader.read(), 7, "8", "9");
-
-		assertNull(reader.read());
-	}
-
-	@Test
-	public void testMaxRows() throws Exception {
-		JdbcCursorItemReader<Foo> reader = new JdbcCursorItemReaderBuilder<Foo>()
-				.dataSource(this.dataSource)
-				.name("fooReader")
-				.sql("SELECT * FROM FOO ORDER BY FIRST")
-				.maxRows(2)
-				.saveState(false)
-				.rowMapper((rs, rowNum) -> {
-					Foo foo = new Foo();
-
-					foo.setFirst(rs.getInt("FIRST"));
-					foo.setSecond(rs.getString("SECOND"));
-					foo.setThird(rs.getString("THIRD"));
-
-					return foo;
-				})
-				.build();
-
-		ExecutionContext executionContext = new ExecutionContext();
-		reader.open(executionContext);
-
-		validateFoo(reader.read(), 1, "2", "3");
-		validateFoo(reader.read(), 4, "5", "6");
-		assertNull(reader.read());
-
-		reader.close();
-		assertEquals(0, executionContext.size());
-	}
-
-	@Test
-	public void testQueryArgumentsList() throws Exception {
-		JdbcCursorItemReader<Foo> reader = new JdbcCursorItemReaderBuilder<Foo>()
-				.dataSource(this.dataSource)
-				.name("fooReader")
-				.sql("SELECT * FROM FOO WHERE FIRST > ? ORDER BY FIRST")
-				.queryArguments(Arrays.asList(3))
-				.rowMapper((rs, rowNum) -> {
-					Foo foo = new Foo();
-
-					foo.setFirst(rs.getInt("FIRST"));
-					foo.setSecond(rs.getString("SECOND"));
-					foo.setThird(rs.getString("THIRD"));
-
-					return foo;
-				})
-				.build();
-
-		ExecutionContext executionContext = new ExecutionContext();
-		reader.open(executionContext);
-
-		validateFoo(reader.read(), 4, "5", "6");
-		validateFoo(reader.read(), 7, "8", "9");
-
-		assertNull(reader.read());
-	}
-
-	@Test
-	public void testQueryArgumentsArray() throws Exception {
-		JdbcCursorItemReader<Foo> reader = new JdbcCursorItemReaderBuilder<Foo>()
-				.dataSource(this.dataSource)
-				.name("fooReader")
-				.sql("SELECT * FROM FOO WHERE FIRST > ? ORDER BY FIRST")
-				.queryArguments(3)
-				.rowMapper((rs, rowNum) -> {
-					Foo foo = new Foo();
-
-					foo.setFirst(rs.getInt("FIRST"));
-					foo.setSecond(rs.getString("SECOND"));
-					foo.setThird(rs.getString("THIRD"));
-
-					return foo;
-				})
-				.build();
-
-		ExecutionContext executionContext = new ExecutionContext();
-		reader.open(executionContext);
-
-		validateFoo(reader.read(), 4, "5", "6");
-		validateFoo(reader.read(), 7, "8", "9");
-
-		assertNull(reader.read());
-	}
-
-	@Test
-	public void testQueryArgumentsTypedArray() throws Exception {
-		JdbcCursorItemReader<Foo> reader = new JdbcCursorItemReaderBuilder<Foo>()
-				.dataSource(this.dataSource)
-				.name("fooReader")
-				.sql("SELECT * FROM FOO WHERE FIRST > ? ORDER BY FIRST")
-				.queryArguments(new Integer[] {3}, new int[] {Types.BIGINT})
-				.rowMapper((rs, rowNum) -> {
-					Foo foo = new Foo();
-
-					foo.setFirst(rs.getInt("FIRST"));
-					foo.setSecond(rs.getString("SECOND"));
-					foo.setThird(rs.getString("THIRD"));
-
-					return foo;
-				})
-				.build();
-
-		ExecutionContext executionContext = new ExecutionContext();
-		reader.open(executionContext);
-
-		validateFoo(reader.read(), 4, "5", "6");
-		validateFoo(reader.read(), 7, "8", "9");
-
-		assertNull(reader.read());
-	}
-
-	@Test
-	public void testPreparedStatementSetter() throws Exception {
-		JdbcCursorItemReader<Foo> reader = new JdbcCursorItemReaderBuilder<Foo>()
-				.dataSource(this.dataSource)
-				.name("fooReader")
-				.sql("SELECT * FROM FOO WHERE FIRST > ? ORDER BY FIRST")
-				.preparedStatementSetter(new PreparedStatementSetter() {
-					@Override
-					public void setValues(PreparedStatement ps) throws SQLException {
-						ps.setInt(1, 3);
-					}
-				})
-				.rowMapper((rs, rowNum) -> {
-					Foo foo = new Foo();
-
-					foo.setFirst(rs.getInt("FIRST"));
-					foo.setSecond(rs.getString("SECOND"));
-					foo.setThird(rs.getString("THIRD"));
-
-					return foo;
-				})
-				.build();
-
-		ExecutionContext executionContext = new ExecutionContext();
-		reader.open(executionContext);
-
-		validateFoo(reader.read(), 4, "5", "6");
-		validateFoo(reader.read(), 7, "8", "9");
-
-		assertNull(reader.read());
-	}
-
-	@Test
-	public void testMaxItemCount() throws Exception {
-		JdbcCursorItemReader<Foo> reader = new JdbcCursorItemReaderBuilder<Foo>()
-				.dataSource(this.dataSource)
-				.name("fooReader")
-				.sql("SELECT * FROM FOO ORDER BY FIRST")
-				.maxItemCount(2)
-				.rowMapper((rs, rowNum) -> {
-					Foo foo = new Foo();
-
-					foo.setFirst(rs.getInt("FIRST"));
-					foo.setSecond(rs.getString("SECOND"));
-					foo.setThird(rs.getString("THIRD"));
-
-					return foo;
-				})
-				.build();
-
-		ExecutionContext executionContext = new ExecutionContext();
-		reader.open(executionContext);
-
-		validateFoo(reader.read(), 1, "2", "3");
-		validateFoo(reader.read(), 4, "5", "6");
-
-		assertNull(reader.read());
-	}
-
-	@Test
-	public void testCurrentItemCount() throws Exception {
-		JdbcCursorItemReader<Foo> reader = new JdbcCursorItemReaderBuilder<Foo>()
-				.dataSource(this.dataSource)
-				.name("fooReader")
-				.sql("SELECT * FROM FOO ORDER BY FIRST")
-				.currentItemCount(1)
-				.rowMapper((rs, rowNum) -> {
-					Foo foo = new Foo();
-
-					foo.setFirst(rs.getInt("FIRST"));
-					foo.setSecond(rs.getString("SECOND"));
-					foo.setThird(rs.getString("THIRD"));
-
-					return foo;
-				})
-				.build();
-
-		ExecutionContext executionContext = new ExecutionContext();
-		reader.open(executionContext);
-
-		validateFoo(reader.read(), 4, "5", "6");
-		validateFoo(reader.read(), 7, "8", "9");
-
-		assertNull(reader.read());
-	}
-
-	@Test
-	public void testOtherProperties() {
-		JdbcCursorItemReader<Foo> reader = new JdbcCursorItemReaderBuilder<Foo>()
-				.dataSource(this.dataSource)
-				.name("fooReader")
-				.sql("SELECT * FROM FOO ORDER BY FIRST")
-				.fetchSize(1)
-				.queryTimeout(2)
-				.ignoreWarnings(true)
-				.driverSupportsAbsolute(true)
-				.useSharedExtendedConnection(true)
-				.beanRowMapper(Foo.class)
-				.build();
-
-		assertEquals(1, ReflectionTestUtils.getField(reader, "fetchSize"));
-		assertEquals(2, ReflectionTestUtils.getField(reader, "queryTimeout"));
-		assertTrue((boolean) ReflectionTestUtils.getField(reader, "ignoreWarnings"));
-		assertTrue((boolean) ReflectionTestUtils.getField(reader, "driverSupportsAbsolute"));
-	}
-
-	@Test
-	public void testValidation() {
-		try {
-			new JdbcCursorItemReaderBuilder<Foo>().saveState(true).build();
-		}
-		catch (IllegalArgumentException iae) {
-			assertEquals("A name is required when saveState is set to true", iae.getMessage());
-		}
-		catch (Exception e) {
-			fail();
-		}
-
-		try {
-			new JdbcCursorItemReaderBuilder<Foo>()
-					.saveState(false)
-					.build();
-		}
-		catch (IllegalArgumentException iae) {
-			assertEquals("A query is required", iae.getMessage());
-		}
-		catch (Exception e) {
-			fail();
-		}
-
-		try {
-			new JdbcCursorItemReaderBuilder<Foo>()
-					.saveState(false)
-					.sql("select 1")
-					.build();
-		}
-		catch (IllegalArgumentException iae) {
-			assertEquals("A datasource is required", iae.getMessage());
-		}
-		catch (Exception e) {
-			fail();
-		}
-
-		try {
-			new JdbcCursorItemReaderBuilder<Foo>()
-					.saveState(false)
-					.sql("select 1")
-					.dataSource(this.dataSource)
-					.build();
-		}
-		catch (IllegalArgumentException iae) {
-			assertEquals("A rowmapper is required", iae.getMessage());
-		}
-		catch (Exception e) {
-			fail();
-		}
-	}
-
-	private void validateFoo(Foo item, int first, String second, String third) {
-		assertEquals(first, item.getFirst());
-		assertEquals(second, item.getSecond());
-		assertEquals(third, item.getThird());
-	}
-
-	public static class Foo {
-		private int first;
-		private String second;
-		private String third;
-
-		public int getFirst() {
-			return first;
-		}
-
-		public void setFirst(int first) {
-			this.first = first;
-		}
-
-		public String getSecond() {
-			return second;
-		}
-
-		public void setSecond(String second) {
-			this.second = second;
-		}
-
-		public String getThird() {
-			return third;
-		}
-
-		public void setThird(String third) {
-			this.third = third;
-		}
-	}
-
-	@Configuration
-	public static class TestDataSourceConfiguration {
-
-		private static final String CREATE_SQL = "CREATE TABLE FOO  (\n" +
-				"\tID BIGINT IDENTITY NOT NULL PRIMARY KEY ,\n" +
-				"\tFIRST BIGINT ,\n" +
-				"\tSECOND VARCHAR(5) NOT NULL,\n" +
-				"\tTHIRD VARCHAR(5) NOT NULL) ;";
-
-		private static final String INSERT_SQL =
-				"INSERT INTO FOO (FIRST, SECOND, THIRD) VALUES (1, '2', '3');" +
-				"INSERT INTO FOO (FIRST, SECOND, THIRD) VALUES (4, '5', '6');" +
-				"INSERT INTO FOO (FIRST, SECOND, THIRD) VALUES (7, '8', '9');";
-
-		@Bean
-		public DataSource dataSource() {
-			return new EmbeddedDatabaseFactory().getDatabase();
-		}
-
-		@Bean
-		public DataSourceInitializer initializer(DataSource dataSource) {
-			DataSourceInitializer dataSourceInitializer = new DataSourceInitializer();
-			dataSourceInitializer.setDataSource(dataSource);
-
-			Resource create = new ByteArrayResource(CREATE_SQL.getBytes());
-			Resource insert = new ByteArrayResource(INSERT_SQL.getBytes());
-			dataSourceInitializer.setDatabasePopulator(new ResourceDatabasePopulator(create, insert));
-
-			return dataSourceInitializer;
-		}
-
-	}
->>>>>>> 58bbc962
-
+    }
 }