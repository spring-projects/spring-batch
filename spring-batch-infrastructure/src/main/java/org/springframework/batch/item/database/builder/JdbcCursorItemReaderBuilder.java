/*
 * Copyright 2016-2019 the original author or authors.
 *
 * Licensed under the Apache License, Version 2.0 (the "License");
 * you may not use this file except in compliance with the License.
 * You may obtain a copy of the License at
 *
 *      https://www.apache.org/licenses/LICENSE-2.0
 *
 * Unless required by applicable law or agreed to in writing, software
 * distributed under the License is distributed on an "AS IS" BASIS,
 * WITHOUT WARRANTIES OR CONDITIONS OF ANY KIND, either express or implied.
 * See the License for the specific language governing permissions and
 * limitations under the License.
 */
package org.springframework.batch.item.database.builder;

import java.util.List;
import javax.sql.DataSource;

import org.springframework.batch.item.database.AbstractCursorItemReader;
import org.springframework.batch.item.database.JdbcCursorItemReader;
import org.springframework.jdbc.core.ArgumentPreparedStatementSetter;
import org.springframework.jdbc.core.ArgumentTypePreparedStatementSetter;
import org.springframework.jdbc.core.BeanPropertyRowMapper;
import org.springframework.jdbc.core.PreparedStatementSetter;
import org.springframework.jdbc.core.RowMapper;
import org.springframework.util.Assert;
import org.springframework.util.StringUtils;

/**
 * Builder for the {@link JdbcCursorItemReader}
 *
 * @author Michael Minella
 * @author Glenn Renfro
 * @author Drummond Dawson
 * @author Mahmoud Ben Hassine
 * @since 4.0
 */
public class JdbcCursorItemReaderBuilder<T> {

	private DataSource dataSource;

	private int fetchSize = AbstractCursorItemReader.VALUE_NOT_SET;

	private int maxRows = AbstractCursorItemReader.VALUE_NOT_SET;

	private int queryTimeout = AbstractCursorItemReader.VALUE_NOT_SET;

	private boolean ignoreWarnings;

	private boolean verifyCursorPosition;

	private boolean driverSupportsAbsolute;

	private boolean useSharedExtendedConnection;

	private PreparedStatementSetter preparedStatementSetter;

	private String sql;

	private RowMapper<T> rowMapper;

	private boolean saveState = true;

	private String name;

	private int maxItemCount = Integer.MAX_VALUE;

	private int currentItemCount;

	private boolean connectionAutoCommit;

	/**
	 * Configure if the state of the {@link org.springframework.batch.item.ItemStreamSupport}
	 * should be persisted within the {@link org.springframework.batch.item.ExecutionContext}
	 * for restart purposes.
	 *
	 * @param saveState defaults to true
	 * @return The current instance of the builder.
	 */
	public JdbcCursorItemReaderBuilder<T> saveState(boolean saveState) {
		this.saveState = saveState;

		return this;
	}

	/**
	 * The name used to calculate the key within the
	 * {@link org.springframework.batch.item.ExecutionContext}. Required if
	 * {@link #saveState(boolean)} is set to true.
	 *
	 * @param name name of the reader instance
	 * @return The current instance of the builder.
	 * @see org.springframework.batch.item.ItemStreamSupport#setName(String)
	 */
	public JdbcCursorItemReaderBuilder<T> name(String name) {
		this.name = name;

		return this;
	}

	/**
	 * Configure the max number of items to be read.
	 *
	 * @param maxItemCount the max items to be read
	 * @return The current instance of the builder.
	 * @see org.springframework.batch.item.support.AbstractItemCountingItemStreamItemReader#setMaxItemCount(int)
	 */
	public JdbcCursorItemReaderBuilder<T> maxItemCount(int maxItemCount) {
		this.maxItemCount = maxItemCount;

		return this;
	}

	/**
	 * Index for the current item. Used on restarts to indicate where to start from.
	 *
	 * @param currentItemCount current index
	 * @return this instance for method chaining
	 * @see org.springframework.batch.item.support.AbstractItemCountingItemStreamItemReader#setCurrentItemCount(int)
	 */
	public JdbcCursorItemReaderBuilder<T> currentItemCount(int currentItemCount) {
		this.currentItemCount = currentItemCount;

		return this;
	}

	/**
	 * The {@link DataSource} to read from
	 *
	 * @param dataSource a relational data base
	 * @return this instance for method chaining
	 * @see JdbcCursorItemReader#setDataSource(DataSource)
	 */
	public JdbcCursorItemReaderBuilder<T> dataSource(DataSource dataSource) {
		this.dataSource = dataSource;

		return this;
	}

	/**
	 * A hint to the driver as to how many rows to return with each fetch.
	 *
	 * @param fetchSize the hint
	 * @return this instance for method chaining
	 * @see JdbcCursorItemReader#setFetchSize(int)
	 */
	public JdbcCursorItemReaderBuilder<T> fetchSize(int fetchSize) {
		this.fetchSize = fetchSize;

		return this;
	}

	/**
	 * The max number of rows the {@link java.sql.ResultSet} can contain
	 *
	 * @param maxRows the max
	 * @return this instance for method chaining
	 * @see JdbcCursorItemReader#setMaxRows(int)
	 */
	public JdbcCursorItemReaderBuilder<T> maxRows(int maxRows) {
		this.maxRows = maxRows;

		return this;
	}

	/**
	 * The time in milliseconds for the query to timeout
	 *
	 * @param queryTimeout timeout
	 * @return this instance for method chaining
	 * @see JdbcCursorItemReader#setQueryTimeout(int)
	 */
	public JdbcCursorItemReaderBuilder<T> queryTimeout(int queryTimeout) {
		this.queryTimeout = queryTimeout;

		return this;
	}

	public JdbcCursorItemReaderBuilder<T> ignoreWarnings(boolean ignoreWarnings) {
		this.ignoreWarnings = ignoreWarnings;

		return this;
	}

	/**
	 * Indicates if the reader should verify the current position of the
	 * {@link java.sql.ResultSet} after being passed to the {@link RowMapper}.  Defaults
	 * to true.
	 *
	 * @param verifyCursorPosition indicator
	 * @return this instance for method chaining
	 * @see JdbcCursorItemReader#setVerifyCursorPosition(boolean)
	 */
	public JdbcCursorItemReaderBuilder<T> verifyCursorPosition(boolean verifyCursorPosition) {
		this.verifyCursorPosition = verifyCursorPosition;

		return this;
	}

	/**
	 * Indicates if the JDBC driver supports setting the absolute row on the
	 * {@link java.sql.ResultSet}.
	 *
	 * @param driverSupportsAbsolute indicator
	 * @return this instance for method chaining
	 * @see JdbcCursorItemReader#setDriverSupportsAbsolute(boolean)
	 */
	public JdbcCursorItemReaderBuilder<T> driverSupportsAbsolute(boolean driverSupportsAbsolute) {
		this.driverSupportsAbsolute = driverSupportsAbsolute;

		return this;
	}

	/**
	 * Indicates that the connection used for the cursor is being used by all other
	 * processing, therefor part of the same transaction.
	 *
	 * @param useSharedExtendedConnection indicator
	 * @return this instance for method chaining
	 * @see JdbcCursorItemReader#setUseSharedExtendedConnection(boolean)
	 */
	public JdbcCursorItemReaderBuilder<T> useSharedExtendedConnection(boolean useSharedExtendedConnection) {
		this.useSharedExtendedConnection = useSharedExtendedConnection;

		return this;
	}

	/**
	 * Configures the provided {@link PreparedStatementSetter} to be used to populate any
	 * arguments in the SQL query to be executed for the reader.
	 *
	 * @param preparedStatementSetter setter
	 * @return this instance for method chaining
	 * @see JdbcCursorItemReader#setPreparedStatementSetter(PreparedStatementSetter)
	 */
	public JdbcCursorItemReaderBuilder<T> preparedStatementSetter(PreparedStatementSetter preparedStatementSetter) {
		this.preparedStatementSetter = preparedStatementSetter;

		return this;
	}

	/**
	 * Configures a {@link PreparedStatementSetter} that will use the array as the values
	 * to be set on the query to be executed for this reader.
	 *
	 * @param args values to set on the reader query
	 * @return this instance for method chaining
	 */
	public JdbcCursorItemReaderBuilder<T> queryArguments(Object... args) {
		this.preparedStatementSetter = new ArgumentPreparedStatementSetter(args);

		return this;
	}

	/**
	 * Configures a {@link PreparedStatementSetter} that will use the Object [] as the
	 * values to be set on the query to be executed for this reader.  The int[] will
	 * provide the types ({@link java.sql.Types}) for each of the values provided.
	 *
	 * @param args values to set on the query
	 * @param types the type for each value in the args array
	 * @return this instance for method chaining
	 */
	public JdbcCursorItemReaderBuilder<T> queryArguments(Object[] args, int[] types) {
		this.preparedStatementSetter = new ArgumentTypePreparedStatementSetter(args, types);

		return this;
	}

	/**
	 * Configures a {@link PreparedStatementSetter} that will use the List as the values
	 * to be set on the query to be executed for this reader.
	 *
	 * @param args values to set on the query
	 * @return this instance for method chaining
	 */
	public JdbcCursorItemReaderBuilder<T> queryArguments(List<?> args) {
		Assert.notNull(args, "The list of arguments must not be null");
		this.preparedStatementSetter = new ArgumentPreparedStatementSetter(args.toArray());

		return this;
	}

	/**
	 * The query to be executed for this reader
	 *
	 * @param sql query
	 * @return this instance for method chaining
	 * @see JdbcCursorItemReader#setSql(String)
	 */
	public JdbcCursorItemReaderBuilder<T> sql(String sql) {
		this.sql = sql;

		return this;
	}

	/**
	 * The {@link RowMapper} used to map the results of the cursor to each item.
	 *
	 * @param rowMapper {@link RowMapper}
	 * @return this instance for method chaining
	 * @see JdbcCursorItemReader#setRowMapper(RowMapper)
	 */
	public JdbcCursorItemReaderBuilder<T> rowMapper(RowMapper<T> rowMapper) {
		this.rowMapper = rowMapper;

		return this;
	}

	/**
<<<<<<< HEAD
	 * Set whether "autoCommit" should be overridden for the connection used by the cursor. If not set, defaults to
	 * Connection / Datasource default configuration.
	 *
	 * @param connectionAutoCommit value to set on underlying JDBC connection
	 * @return this instance for method chaining
	 * @see JdbcCursorItemReader#setConnectionAutoCommit(boolean)
	 */
	public JdbcCursorItemReaderBuilder<T> connectionAutoCommit(boolean connectionAutoCommit) {
		this.connectionAutoCommit = connectionAutoCommit;
=======
	 * Creates a {@link BeanPropertyRowMapper} to be used as your
	 * {@link RowMapper}.
	 *
	 * @param mappedClass the class for the row mapper
	 * @return this instance for method chaining
	 * @see BeanPropertyRowMapper
	 */
	public JdbcCursorItemReaderBuilder<T> beanRowMapper(Class<T> mappedClass) {
		this.rowMapper = new BeanPropertyRowMapper<>(mappedClass);
>>>>>>> 58bbc962

		return this;
	}

	/**
	 * Validates configuration and builds a new reader instance.
	 *
	 * @return a fully constructed {@link JdbcCursorItemReader}
	 */
	public JdbcCursorItemReader<T> build() {
		if(this.saveState) {
			Assert.hasText(this.name,
					"A name is required when saveState is set to true");
		}

		Assert.hasText(this.sql, "A query is required");
		Assert.notNull(this.dataSource, "A datasource is required");
		Assert.notNull(this.rowMapper, "A rowmapper is required");

		JdbcCursorItemReader<T> reader = new JdbcCursorItemReader<>();

		if(StringUtils.hasText(this.name)) {
			reader.setName(this.name);
		}

		reader.setSaveState(this.saveState);
		reader.setPreparedStatementSetter(this.preparedStatementSetter);
		reader.setRowMapper(this.rowMapper);
		reader.setSql(this.sql);
		reader.setCurrentItemCount(this.currentItemCount);
		reader.setDataSource(this.dataSource);
		reader.setDriverSupportsAbsolute(this.driverSupportsAbsolute);
		reader.setFetchSize(this.fetchSize);
		reader.setIgnoreWarnings(this.ignoreWarnings);
		reader.setMaxItemCount(this.maxItemCount);
		reader.setMaxRows(this.maxRows);
		reader.setQueryTimeout(this.queryTimeout);
		reader.setUseSharedExtendedConnection(this.useSharedExtendedConnection);
		reader.setVerifyCursorPosition(this.verifyCursorPosition);
		reader.setConnectionAutoCommit(this.connectionAutoCommit);

		return reader;
	}
 }<|MERGE_RESOLUTION|>--- conflicted
+++ resolved
@@ -310,7 +310,6 @@
 	}
 
 	/**
-<<<<<<< HEAD
 	 * Set whether "autoCommit" should be overridden for the connection used by the cursor. If not set, defaults to
 	 * Connection / Datasource default configuration.
 	 *
@@ -320,17 +319,6 @@
 	 */
 	public JdbcCursorItemReaderBuilder<T> connectionAutoCommit(boolean connectionAutoCommit) {
 		this.connectionAutoCommit = connectionAutoCommit;
-=======
-	 * Creates a {@link BeanPropertyRowMapper} to be used as your
-	 * {@link RowMapper}.
-	 *
-	 * @param mappedClass the class for the row mapper
-	 * @return this instance for method chaining
-	 * @see BeanPropertyRowMapper
-	 */
-	public JdbcCursorItemReaderBuilder<T> beanRowMapper(Class<T> mappedClass) {
-		this.rowMapper = new BeanPropertyRowMapper<>(mappedClass);
->>>>>>> 58bbc962
 
 		return this;
 	}
