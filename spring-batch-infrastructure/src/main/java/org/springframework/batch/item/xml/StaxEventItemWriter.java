--- conflicted
+++ resolved
@@ -3,10 +3,11 @@
 import java.io.File;
 import java.io.FileOutputStream;
 import java.io.IOException;
-import java.io.OutputStreamWriter;
-import java.io.UnsupportedEncodingException;
 import java.nio.ByteBuffer;
 import java.nio.channels.FileChannel;
+import java.util.ArrayList;
+import java.util.Arrays;
+import java.util.Iterator;
 import java.util.List;
 import java.util.Map;
 
@@ -17,35 +18,30 @@
 
 import org.apache.commons.logging.Log;
 import org.apache.commons.logging.LogFactory;
-<<<<<<< HEAD
-=======
 import org.springframework.batch.item.ClearFailedException;
->>>>>>> 9cac014d
 import org.springframework.batch.item.ExecutionContext;
 import org.springframework.batch.item.FlushFailedException;
 import org.springframework.batch.item.ItemStream;
-import org.springframework.batch.item.ItemStreamException;
 import org.springframework.batch.item.ItemWriter;
 import org.springframework.batch.item.util.ExecutionContextUserSupport;
 import org.springframework.batch.item.util.FileUtils;
 import org.springframework.batch.item.xml.stax.NoStartEndDocumentStreamWriter;
-import org.springframework.batch.support.transaction.TransactionAwareBufferedWriter;
 import org.springframework.beans.factory.InitializingBean;
 import org.springframework.core.io.Resource;
 import org.springframework.dao.DataAccessResourceFailureException;
-import org.springframework.oxm.Marshaller;
-import org.springframework.oxm.XmlMappingException;
 import org.springframework.util.Assert;
 import org.springframework.util.ClassUtils;
 import org.springframework.util.CollectionUtils;
-import org.springframework.xml.transform.StaxResult;
 
 /**
  * An implementation of {@link ItemWriter} which uses StAX and
- * {@link Marshaller} for serializing object to XML.
+ * {@link EventWriterSerializer} for serializing object to XML.
  * 
  * This item writer also provides restart, statistics and transaction features
  * by implementing corresponding interfaces.
+ * 
+ * Output is buffered until {@link #flush()} is called - only then the actual
+ * writing to file takes place.
  * 
  * The implementation is *not* thread-safe.
  * 
@@ -53,7 +49,7 @@
  * @author Robert Kasanicky
  * 
  */
-public class StaxEventItemWriter<T> extends ExecutionContextUserSupport implements ItemWriter<T>, ItemStream,
+public class StaxEventItemWriter extends ExecutionContextUserSupport implements ItemWriter, ItemStream,
 		InitializingBean {
 
 	private static final Log log = LogFactory.getLog(StaxEventItemWriter.class);
@@ -76,8 +72,8 @@
 	// file system resource
 	private Resource resource;
 
-	// xml marshaller
-	private Marshaller marshaller;
+	// xml serializer
+	private EventWriterSerializer serializer;
 
 	// encoding to be used while reading from the resource
 	private String encoding = DEFAULT_ENCODING;
@@ -89,7 +85,7 @@
 	private String rootTagName = DEFAULT_ROOT_TAG_NAME;
 
 	// root element attributes
-	private Map<String, String> rootElementAttributes = null;
+	private Map rootElementAttributes = null;
 
 	// signalizes that marshalling was restarted
 	private boolean restarted = false;
@@ -108,14 +104,22 @@
 	// XML event writer
 	private XMLEventWriter delegateEventWriter;
 
+	// byte offset in file channel at last commit point
+	private long lastCommitPointPosition = 0;
+
+	// processed record count at last commit point
+	private long lastCommitPointRecordCount = 0;
+
 	// current count of processed records
 	private long currentRecordCount = 0;
 
 	private boolean saveState = true;
 
-	private StaxWriterCallback headerCallback;
-
-	private StaxWriterCallback footerCallback;
+	// holds the list of items for writing before they are actually written on
+	// #flush()
+	private List buffer = new ArrayList();
+
+	private List headers = new ArrayList();
 
 	public StaxEventItemWriter() {
 		setName(ClassUtils.getShortName(StaxEventItemWriter.class));
@@ -131,27 +135,12 @@
 	}
 
 	/**
-	 * Set Object to XML marshaller.
-	 * 
-	 * @param marshaller the Object to XML marshaller
-	 */
-	public void setMarshaller(Marshaller marshaller) {
-		this.marshaller = marshaller;
-	}
-
-	/**
-	 * headerCallback is called before writing any items.
-	 */
-	public void setHeaderCallback(StaxWriterCallback headerCallback) {
-		this.headerCallback = headerCallback;
-	}
-
-	/**
-	 * footerCallback is called after writing all items but before closing the
-	 * file
-	 */
-	public void setFooterCallback(StaxWriterCallback footerCallback) {
-		this.footerCallback = footerCallback;
+	 * Set Object to XML serializer.
+	 * 
+	 * @param serializer the Object to XML serializer
+	 */
+	public void setSerializer(EventWriterSerializer serializer) {
+		this.serializer = serializer;
 	}
 
 	/**
@@ -214,7 +203,7 @@
 	 * 
 	 * @return attributes of the root element
 	 */
-	public Map<String, String> getRootElementAttributes() {
+	public Map getRootElementAttributes() {
 		return rootElementAttributes;
 	}
 
@@ -223,7 +212,7 @@
 	 * 
 	 * @param rootElementAttributes attributes of the root element
 	 */
-	public void setRootElementAttributes(Map<String, String> rootElementAttributes) {
+	public void setRootElementAttributes(Map rootElementAttributes) {
 		this.rootElementAttributes = rootElementAttributes;
 	}
 
@@ -237,6 +226,15 @@
 		this.overwriteOutput = overwriteOutput;
 	}
 
+	/**
+	 * Setter for the headers. This list will be marshalled and output before
+	 * any calls to {@link #write(Object)}.
+	 * @param headers
+	 */
+	public void setHeaderItems(Object[] headers) {
+		this.headers = Arrays.asList(headers);
+	}
+
 	public void setSaveState(boolean saveState) {
 		this.saveState = saveState;
 	}
@@ -246,11 +244,7 @@
 	 * @see org.springframework.beans.factory.InitializingBean#afterPropertiesSet()
 	 */
 	public void afterPropertiesSet() throws Exception {
-<<<<<<< HEAD
-		Assert.notNull(marshaller);
-=======
 		Assert.notNull(serializer);
->>>>>>> 9cac014d
 	}
 
 	/**
@@ -259,15 +253,9 @@
 	 * @see org.springframework.batch.item.ItemStream#open(ExecutionContext)
 	 */
 	public void open(ExecutionContext executionContext) {
-<<<<<<< HEAD
-
-		Assert.notNull(resource, "The resource must be set");
-
-=======
 		
 		Assert.notNull(resource);
 		
->>>>>>> 9cac014d
 		long startAtPosition = 0;
 
 		// if restart data is provided, restart from provided offset
@@ -280,22 +268,11 @@
 		open(startAtPosition);
 
 		if (startAtPosition == 0) {
-<<<<<<< HEAD
-			try {
-				if (headerCallback != null) {
-					headerCallback.write(delegateEventWriter);
-				}
-			}
-			catch (IOException e) {
-				throw new ItemStreamException("Failed to write headerItems", e);
-=======
 			for (Iterator iterator = headers.iterator(); iterator.hasNext();) {
 				Object header = (Object) iterator.next();
 				write(header);
->>>>>>> 9cac014d
 			}
 		}
-
 	}
 
 	/**
@@ -321,8 +298,7 @@
 		XMLOutputFactory outputFactory = XMLOutputFactory.newInstance();
 
 		try {
-			delegateEventWriter = outputFactory.createXMLEventWriter(new TransactionAwareBufferedWriter(
-					new OutputStreamWriter(os, encoding)));
+			delegateEventWriter = outputFactory.createXMLEventWriter(os, encoding);
 			eventWriter = new NoStartEndDocumentStreamWriter(delegateEventWriter);
 			if (!restarted) {
 				startDocument(delegateEventWriter);
@@ -330,10 +306,6 @@
 		}
 		catch (XMLStreamException xse) {
 			throw new DataAccessResourceFailureException("Unable to write to file resource: [" + resource + "]", xse);
-		}
-		catch (UnsupportedEncodingException e) {
-			throw new DataAccessResourceFailureException("Unable to write to file resource: [" + resource
-					+ "] with encoding=[" + encoding + "]", e);
 		}
 
 	}
@@ -363,13 +335,12 @@
 		// write root tag attributes
 		if (!CollectionUtils.isEmpty(getRootElementAttributes())) {
 
-			for (Map.Entry<String, String> entry : getRootElementAttributes().entrySet()) {
-				writer.add(factory.createAttribute(entry.getKey(), entry.getValue()));
+			for (Iterator i = getRootElementAttributes().entrySet().iterator(); i.hasNext();) {
+				Map.Entry entry = (Map.Entry) i.next();
+				writer.add(factory.createAttribute((String) entry.getKey(), (String) entry.getValue()));
 			}
 
 		}
-
-		writer.flush();
 
 	}
 
@@ -399,11 +370,6 @@
 	 * @see org.springframework.batch.item.ItemStream#close(ExecutionContext)
 	 */
 	public void close(ExecutionContext executionContext) {
-<<<<<<< HEAD
-
-		// harmless event to close the root tag if there were no items
-		XMLEventFactory factory = XMLEventFactory.newInstance();
-=======
 		
 		// harmless event to close the root tag if there were no items
 		XMLEventFactory factory = XMLEventFactory.newInstance();
@@ -415,74 +381,29 @@
 		}
 
 		flush();
->>>>>>> 9cac014d
-		try {
-			delegateEventWriter.add(factory.createCharacters(""));
-		}
-		catch (XMLStreamException e) {
-			log.error(e);
-		}
-
-		try {
-			if (footerCallback != null) {
-				footerCallback.write(delegateEventWriter);
-			}
-			delegateEventWriter.flush();
+		try {
 			endDocument(delegateEventWriter);
-		}
-		catch (IOException e) {
-			throw new ItemStreamException("Failed to write footer items", e);
-		}
-		catch (XMLStreamException e) {
-			throw new ItemStreamException("Failed to write end document tag", e);
-		}
-		finally {
-
-			try {
-				eventWriter.close();
-			}
-			catch (XMLStreamException xse) {
-				log.error("Unable to close file resource: [" + resource + "] " + xse);
-			}
-			finally {
-				try {
-					channel.close();
-				}
-				catch (IOException ioe) {
-					log.error("Unable to close file resource: [" + resource + "] " + ioe);
-				}
-
-			}
-		}
-	}
-
-	/**
-	 * Write the value objects and flush them to the file.
-	 * 
-	 * @param items the value object
-	 * @throws IOException
-	 * @throws XmlMappingException
-	 */
-	public void write(List<? extends T> items) throws XmlMappingException, IOException {
-
-		currentRecordCount += items.size();
-
-		doWrite(items);
-
-	}
-
-	private void doWrite(List<?> objects) throws XmlMappingException, IOException {
-		for (Object object : objects) {
-			Assert.state(marshaller.supports(object.getClass()),
-					"Marshaller must support the class of the marshalled object");
-			marshaller.marshal(object, new StaxResult(eventWriter));
-		}
-		try {
-			eventWriter.flush();
-		}
-		catch (XMLStreamException e) {
-			throw new FlushFailedException("Failed to flush the events", e);
-		}
+			eventWriter.close();
+			channel.close();
+		}
+		catch (XMLStreamException xse) {
+			throw new DataAccessResourceFailureException("Unable to close file resource: [" + resource + "]", xse);
+		}
+		catch (IOException ioe) {
+			throw new DataAccessResourceFailureException("Unable to close file resource: [" + resource + "]", ioe);
+		}
+	}
+
+	/**
+	 * Write the value object to internal buffer.
+	 * 
+	 * @param item the value object
+	 * @see #flush()
+	 */
+	public void write(Object item) {
+
+		currentRecordCount++;
+		buffer.add(item);
 	}
 
 	/**
@@ -528,6 +449,8 @@
 	private void setPosition(long newPosition) {
 
 		try {
+			Assert.state(channel.size() >= lastCommitPointPosition,
+					"Current file size is smaller than size at last commit");
 			channel.truncate(newPosition);
 			channel.position(newPosition);
 		}
@@ -537,4 +460,33 @@
 
 	}
 
+	/**
+	 * Writes buffered items to XML stream and marks restore point.
+	 */
+	public void flush() throws FlushFailedException {
+
+		for (Iterator iterator = buffer.listIterator(); iterator.hasNext();) {
+			Object item = iterator.next();
+			serializer.serializeObject(eventWriter, item);
+		}
+		try {
+			eventWriter.flush();
+		}
+		catch (XMLStreamException e) {
+			throw new FlushFailedException("Failed to flush the events", e);
+		}
+		buffer.clear();
+
+		lastCommitPointPosition = getPosition();
+		lastCommitPointRecordCount = currentRecordCount;
+	}
+
+	/**
+	 * Clear the output buffer
+	 */
+	public void clear() throws ClearFailedException {
+		currentRecordCount = lastCommitPointRecordCount;
+		buffer.clear();
+	}
+
 }