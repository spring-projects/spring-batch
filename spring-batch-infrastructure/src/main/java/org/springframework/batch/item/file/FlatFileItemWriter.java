/*
 * Copyright 2006-2012 the original author or authors.
 *
 * Licensed under the Apache License, Version 2.0 (the "License");
 * you may not use this file except in compliance with the License.
 * You may obtain a copy of the License at
 *
 *      http://www.apache.org/licenses/LICENSE-2.0
 *
 * Unless required by applicable law or agreed to in writing, software
 * distributed under the License is distributed on an "AS IS" BASIS,
 * WITHOUT WARRANTIES OR CONDITIONS OF ANY KIND, either express or implied.
 * See the License for the specific language governing permissions and
 * limitations under the License.
 */

package org.springframework.batch.item.file;

import java.io.BufferedWriter;
import java.io.File;
import java.io.FileOutputStream;
import java.io.IOException;
import java.io.Writer;
import java.nio.channels.Channels;
import java.nio.channels.FileChannel;
import java.nio.charset.UnsupportedCharsetException;
import java.util.List;

import org.apache.commons.logging.Log;
import org.apache.commons.logging.LogFactory;

import org.springframework.batch.item.ExecutionContext;
import org.springframework.batch.item.ItemStream;
import org.springframework.batch.item.ItemStreamException;
import org.springframework.batch.item.WriteFailedException;
import org.springframework.batch.item.WriterNotOpenException;
import org.springframework.batch.item.file.transform.LineAggregator;
import org.springframework.batch.item.support.AbstractItemStreamItemWriter;
import org.springframework.batch.item.util.FileUtils;
import org.springframework.batch.support.transaction.TransactionAwareBufferedWriter;
import org.springframework.beans.factory.InitializingBean;
import org.springframework.core.io.Resource;
import org.springframework.util.Assert;
import org.springframework.util.ClassUtils;

/**
 * This class is an item writer that writes data to a file or stream. The writer
 * also provides restart. The location of the output file is defined by a
 * {@link Resource} and must represent a writable file.<br>
 * 
 * Uses buffered writer to improve performance.<br>
 * 
 * The implementation is <b>not</b> thread-safe.
 * 
 * @author Waseem Malik
 * @author Tomas Slanina
 * @author Robert Kasanicky
 * @author Dave Syer
 * @author Michael Minella
 */
public class FlatFileItemWriter<T> extends AbstractItemStreamItemWriter<T> implements ResourceAwareItemWriterItemStream<T>,
InitializingBean {

	public static final boolean DEFAULT_TRANSACTIONAL = true;

	protected static final Log logger = LogFactory.getLog(FlatFileItemWriter.class);

	public static final String DEFAULT_LINE_SEPARATOR = System.getProperty("line.separator");

	// default encoding for writing to output files - set to UTF-8.
	public static final String DEFAULT_CHARSET = "UTF-8";

	private static final String WRITTEN_STATISTICS_NAME = "written";

	private static final String RESTART_DATA_NAME = "current.count";

	private Resource resource;

	private OutputState state = null;

	private LineAggregator<T> lineAggregator;

	private boolean saveState = true;

	private boolean forceSync = false;

	private boolean shouldDeleteIfExists = true;

	private boolean shouldDeleteIfEmpty = false;

	private String encoding = DEFAULT_CHARSET;

	private FlatFileHeaderCallback headerCallback;

	private FlatFileFooterCallback footerCallback;

	private String lineSeparator = DEFAULT_LINE_SEPARATOR;

	private boolean transactional = DEFAULT_TRANSACTIONAL;

	private boolean append = false;

	public FlatFileItemWriter() {
		this.setExecutionContextName(ClassUtils.getShortName(FlatFileItemWriter.class));
	}

	/**
	 * Assert that mandatory properties (lineAggregator) are set.
	 * 
	 * @see org.springframework.beans.factory.InitializingBean#afterPropertiesSet()
	 */
	@Override
	public void afterPropertiesSet() throws Exception {
		Assert.notNull(lineAggregator, "A LineAggregator must be provided.");
		if (append) {
			shouldDeleteIfExists = false;
		}
	}

	/**
	 * Flag to indicate that changes should be force-synced to disk on flush.
	 * Defaults to false, which means that even with a local disk changes could
	 * be lost if the OS crashes in between a write and a cache flush. Setting
	 * to true may result in slower performance for usage patterns involving many
	 * frequent writes.
	 * 
	 * @param forceSync the flag value to set
	 */
	public void setForceSync(boolean forceSync) {
		this.forceSync = forceSync;
	}

	/**
	 * Public setter for the line separator. Defaults to the System property
	 * line.separator.
	 * @param lineSeparator the line separator to set
	 */
	public void setLineSeparator(String lineSeparator) {
		this.lineSeparator = lineSeparator;
	}

	/**
	 * Public setter for the {@link LineAggregator}. This will be used to
	 * translate the item into a line for output.
	 * 
	 * @param lineAggregator the {@link LineAggregator} to set
	 */
	public void setLineAggregator(LineAggregator<T> lineAggregator) {
		this.lineAggregator = lineAggregator;
	}

	/**
	 * Setter for resource. Represents a file that can be written.
	 * 
	 * @param resource
	 */
	@Override
	public void setResource(Resource resource) {
		this.resource = resource;
	}

	/**
	 * Sets encoding for output template.
	 */
	public void setEncoding(String newEncoding) {
		this.encoding = newEncoding;
	}

	/**
	 * Flag to indicate that the target file should be deleted if it already
	 * exists, otherwise it will be created. Defaults to true, so no appending
	 * except on restart. If set to false and {@link #setAppendAllowed(boolean)
	 * appendAllowed} is also false then there will be an exception when the
	 * stream is opened to prevent existing data being potentially corrupted.
	 * 
	 * @param shouldDeleteIfExists the flag value to set
	 */
	public void setShouldDeleteIfExists(boolean shouldDeleteIfExists) {
		this.shouldDeleteIfExists = shouldDeleteIfExists;
	}

	/**
	 * Flag to indicate that the target file should be appended if it already
	 * exists. If this flag is set then the flag
	 * {@link #setShouldDeleteIfExists(boolean) shouldDeleteIfExists} is
	 * automatically set to false, so that flag should not be set explicitly.
	 * Defaults value is false.
	 * 
	 * @param append the flag value to set
	 */
	public void setAppendAllowed(boolean append) {
		this.append = append;
	}

	/**
	 * Flag to indicate that the target file should be deleted if no lines have
	 * been written (other than header and footer) on close. Defaults to false.
	 * 
	 * @param shouldDeleteIfEmpty the flag value to set
	 */
	public void setShouldDeleteIfEmpty(boolean shouldDeleteIfEmpty) {
		this.shouldDeleteIfEmpty = shouldDeleteIfEmpty;
	}

	/**
	 * Set the flag indicating whether or not state should be saved in the
	 * provided {@link ExecutionContext} during the {@link ItemStream} call to
	 * update. Setting this to false means that it will always start at the
	 * beginning on a restart.
	 * 
	 * @param saveState
	 */
	public void setSaveState(boolean saveState) {
		this.saveState = saveState;
	}

	/**
	 * headerCallback will be called before writing the first item to file.
	 * Newline will be automatically appended after the header is written.
	 */
	public void setHeaderCallback(FlatFileHeaderCallback headerCallback) {
		this.headerCallback = headerCallback;
	}

	/**
	 * footerCallback will be called after writing the last item to file, but
	 * before the file is closed.
	 */
	public void setFooterCallback(FlatFileFooterCallback footerCallback) {
		this.footerCallback = footerCallback;
	}

	/**
	 * Flag to indicate that writing to the buffer should be delayed if a
	 * transaction is active. Defaults to true.
	 */
	public void setTransactional(boolean transactional) {
		this.transactional = transactional;
	}

	/**
	 * Writes out a string followed by a "new line", where the format of the new
	 * line separator is determined by the underlying operating system. If the
	 * input is not a String and a converter is available the converter will be
	 * applied and then this method recursively called with the result. If the
	 * input is an array or collection each value will be written to a separate
	 * line (recursively calling this method for each value). If no converter is
	 * supplied the input object's toString method will be used.<br>
	 * 
	 * @param items list of items to be written to output stream
	 * @throws Exception if the transformer or file output fail,
	 * WriterNotOpenException if the writer has not been initialized.
	 */
	@Override
	public void write(List<? extends T> items) throws Exception {

		if (!getOutputState().isInitialized()) {
			throw new WriterNotOpenException("Writer must be open before it can be written to");
		}

		if (logger.isDebugEnabled()) {
			logger.debug("Writing to flat file with " + items.size() + " items.");
		}

		OutputState state = getOutputState();

		StringBuilder lines = new StringBuilder();
		int lineCount = 0;
		for (T item : items) {
			lines.append(lineAggregator.aggregate(item) + lineSeparator);
			lineCount++;
		}
		try {
			state.write(lines.toString());
		}
		catch (IOException e) {
			throw new WriteFailedException("Could not write data.  The file may be corrupt.", e);
		}
		state.linesWritten += lineCount;
	}

	/**
	 * @see ItemStream#close()
	 */
	@Override
	public void close() {
		super.close();
		if (state != null) {
			try {
				if (footerCallback != null && state.outputBufferedWriter != null) {
					footerCallback.writeFooter(state.outputBufferedWriter);
					state.outputBufferedWriter.flush();
				}
			}
			catch (IOException e) {
				throw new ItemStreamException("Failed to write footer before closing", e);
			}
			finally {
				state.close();
				if (state.linesWritten == 0 && shouldDeleteIfEmpty) {
					try {
						resource.getFile().delete();
					}
					catch (IOException e) {
						throw new ItemStreamException("Failed to delete empty file on close", e);
					}
				}
				state = null;
			}
		}
	}

	/**
	 * Initialize the reader. This method may be called multiple times before
	 * close is called.
	 * 
	 * @see ItemStream#open(ExecutionContext)
	 */
	@Override
	public void open(ExecutionContext executionContext) throws ItemStreamException {
		super.open(executionContext);

		Assert.notNull(resource, "The resource must be set");

		if (!getOutputState().isInitialized()) {
			doOpen(executionContext);
		}
	}

	private void doOpen(ExecutionContext executionContext) throws ItemStreamException {
		OutputState outputState = getOutputState();
		if (executionContext.containsKey(getExecutionContextKey(RESTART_DATA_NAME))) {
			outputState.restoreFrom(executionContext);
		}
		try {
			outputState.initializeBufferedWriter();
		}
		catch (IOException ioe) {
			throw new ItemStreamException("Failed to initialize writer", ioe);
		}
		if (outputState.lastMarkedByteOffsetPosition == 0 && !outputState.appending) {
			if (headerCallback != null) {
				try {
					headerCallback.writeHeader(outputState.outputBufferedWriter);
					outputState.write(lineSeparator);
				}
				catch (IOException e) {
					throw new ItemStreamException("Could not write headers.  The file may be corrupt.", e);
				}
			}
		}
	}

	/**
	 * @see ItemStream#update(ExecutionContext)
	 */
	@Override
	public void update(ExecutionContext executionContext) {
		super.update(executionContext);
		if (state == null) {
			throw new ItemStreamException("ItemStream not open or already closed.");
		}

		Assert.notNull(executionContext, "ExecutionContext must not be null");

		if (saveState) {

			try {
				executionContext.putLong(getExecutionContextKey(RESTART_DATA_NAME), state.position());
			}
			catch (IOException e) {
				throw new ItemStreamException("ItemStream does not return current position properly", e);
			}

			executionContext.putLong(getExecutionContextKey(WRITTEN_STATISTICS_NAME), state.linesWritten);
		}
	}

	// Returns object representing state.
	protected OutputState getOutputState() {
		if (state == null) {
			File file;
			try {
				file = resource.getFile();
			}
			catch (IOException e) {
				throw new ItemStreamException("Could not convert resource to file: [" + resource + "]", e);
			}
			Assert.state(!file.exists() || file.canWrite(), "Resource is not writable: [" + resource + "]");
			state = new OutputState();
			state.setDeleteIfExists(shouldDeleteIfExists);
			state.setAppendAllowed(append);
			state.setEncoding(encoding);
		}
		return state;
	}

	/**
	 * Encapsulates the runtime state of the writer. All state changing
	 * operations on the writer go through this class.
	 */
<<<<<<< HEAD
	protected class OutputState {
		// default encoding for writing to output files - set to UTF-8.
		private static final String DEFAULT_CHARSET = "UTF-8";
=======
	private class OutputState {
>>>>>>> c824ccf7

		private FileOutputStream os;

		// The bufferedWriter over the file channel that is actually written
		Writer outputBufferedWriter;

		FileChannel fileChannel;

		// this represents the charset encoding (if any is needed) for the
		// output file
		String encoding = DEFAULT_CHARSET;

		boolean restarted = false;

		long lastMarkedByteOffsetPosition = 0;

		long linesWritten = 0;

		boolean shouldDeleteIfExists = true;

		boolean initialized = false;

		private boolean append = false;

		private boolean appending = false;

		/**
		 * Return the byte offset position of the cursor in the output file as a
		 * long integer.
		 */
		public long position() throws IOException {
			long pos = 0;

			if (fileChannel == null) {
				return 0;
			}

			outputBufferedWriter.flush();
			pos = fileChannel.position();
			if (transactional) {
				pos += ((TransactionAwareBufferedWriter) outputBufferedWriter).getBufferSize();
			}

			return pos;

		}

		/**
		 * @param append
		 */
		public void setAppendAllowed(boolean append) {
			this.append = append;
		}

		/**
		 * @param executionContext
		 */
		public void restoreFrom(ExecutionContext executionContext) {
			lastMarkedByteOffsetPosition = executionContext.getLong(getExecutionContextKey(RESTART_DATA_NAME));
			linesWritten = executionContext.getLong(getExecutionContextKey(WRITTEN_STATISTICS_NAME));
			if (shouldDeleteIfEmpty && linesWritten == 0) {
				// previous execution deleted the output file because no items were written
				restarted = false;
				lastMarkedByteOffsetPosition = 0;
			} else {
				restarted = true;
			}
		}

		/**
		 * @param shouldDeleteIfExists
		 */
		public void setDeleteIfExists(boolean shouldDeleteIfExists) {
			this.shouldDeleteIfExists = shouldDeleteIfExists;
		}

		/**
		 * @param encoding
		 */
		public void setEncoding(String encoding) {
			this.encoding = encoding;
		}

		/**
		 * Close the open resource and reset counters.
		 */
		public void close() {

			initialized = false;
			restarted = false;
			try {
				if (outputBufferedWriter != null) {
					outputBufferedWriter.close();
				}
			}
			catch (IOException ioe) {
				throw new ItemStreamException("Unable to close the the ItemWriter", ioe);
			}
			finally {
				if (!transactional) {
					closeStream();
				}
			}
		}

		private void closeStream() {
			try {
				if (fileChannel != null) {
					fileChannel.close();
				}
			}
			catch (IOException ioe) {
				throw new ItemStreamException("Unable to close the the ItemWriter", ioe);
			}
			finally {
				try {
					if (os != null) {
						os.close();
					}
				}
				catch (IOException ioe) {
					throw new ItemStreamException("Unable to close the the ItemWriter", ioe);
				}
			}
		}

		/**
		 * @param line
		 * @throws IOException
		 */
		public void write(String line) throws IOException {
			if (!initialized) {
				initializeBufferedWriter();
			}

			outputBufferedWriter.write(line);
			outputBufferedWriter.flush();
		}

		/**
		 * Truncate the output at the last known good point.
		 * 
		 * @throws IOException
		 */
		public void truncate() throws IOException {
			fileChannel.truncate(lastMarkedByteOffsetPosition);
			fileChannel.position(lastMarkedByteOffsetPosition);
		}

		/**
		 * Creates the buffered writer for the output file channel based on
		 * configuration information.
		 * @throws IOException
		 */
		private void initializeBufferedWriter() throws IOException {

			File file = resource.getFile();
			FileUtils.setUpOutputFile(file, restarted, append, shouldDeleteIfExists);

			os = new FileOutputStream(file.getAbsolutePath(), true);
			fileChannel = os.getChannel();

			outputBufferedWriter = getBufferedWriter(fileChannel, encoding);
			outputBufferedWriter.flush();

			if (append) {
				// Bug in IO library? This doesn't work...
				// lastMarkedByteOffsetPosition = fileChannel.position();
				if (file.length() > 0) {
					appending = true;
					// Don't write the headers again
				}
			}

			Assert.state(outputBufferedWriter != null);
			// in case of restarting reset position to last committed point
			if (restarted) {
				checkFileSize();
				truncate();
			}

			initialized = true;
		}

		public boolean isInitialized() {
			return initialized;
		}

		/**
		 * Returns the buffered writer opened to the beginning of the file
		 * specified by the absolute path name contained in absoluteFileName.
		 */
		private Writer getBufferedWriter(FileChannel fileChannel, String encoding) {
			try {
				final FileChannel channel = fileChannel;
				if (transactional) {
					TransactionAwareBufferedWriter writer = new TransactionAwareBufferedWriter(channel, new Runnable() {
						@Override
						public void run() {
							closeStream();
						}
					});

					writer.setEncoding(encoding);
					writer.setForceSync(forceSync);
					return writer;
				}
				else {
					Writer writer = new BufferedWriter(Channels.newWriter(fileChannel, encoding)) {
						@Override
						public void flush() throws IOException {
							super.flush();
							if (forceSync) {
								channel.force(false);
							}
						}
					};

					return writer;
				}
			}
			catch (UnsupportedCharsetException ucse) {
				throw new ItemStreamException("Bad encoding configuration for output file " + fileChannel, ucse);
			}
		}

		/**
		 * Checks (on setState) to make sure that the current output file's size
		 * is not smaller than the last saved commit point. If it is, then the
		 * file has been damaged in some way and whole task must be started over
		 * again from the beginning.
		 * @throws IOException if there is an IO problem
		 */
		private void checkFileSize() throws IOException {
			long size = -1;

			outputBufferedWriter.flush();
			size = fileChannel.size();

			if (size < lastMarkedByteOffsetPosition) {
				throw new ItemStreamException("Current file size is smaller than size at last commit");
			}
		}

	}

}<|MERGE_RESOLUTION|>--- conflicted
+++ resolved
@@ -399,13 +399,8 @@
 	 * Encapsulates the runtime state of the writer. All state changing
 	 * operations on the writer go through this class.
 	 */
-<<<<<<< HEAD
+
 	protected class OutputState {
-		// default encoding for writing to output files - set to UTF-8.
-		private static final String DEFAULT_CHARSET = "UTF-8";
-=======
-	private class OutputState {
->>>>>>> c824ccf7
 
 		private FileOutputStream os;
 
