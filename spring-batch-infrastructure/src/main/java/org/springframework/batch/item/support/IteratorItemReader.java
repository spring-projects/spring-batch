<<<<<<< HEAD
/*
 * Copyright 2006-2019 the original author or authors.
 *
 * Licensed under the Apache License, Version 2.0 (the "License");
 * you may not use this file except in compliance with the License.
 * You may obtain a copy of the License at
 *
 *      https://www.apache.org/licenses/LICENSE-2.0
 *
 * Unless required by applicable law or agreed to in writing, software
 * distributed under the License is distributed on an "AS IS" BASIS,
 * WITHOUT WARRANTIES OR CONDITIONS OF ANY KIND, either express or implied.
 * See the License for the specific language governing permissions and
 * limitations under the License.
 */

package org.springframework.batch.item.support;

import java.util.Iterator;

import org.springframework.batch.item.ItemReader;
import org.springframework.util.Assert;

/**
 * An {@link ItemReader} that pulls data from a {@link Iterator} or
 * {@link Iterable} using the constructors.
 * 
 * @author Juliusz Brzostek
 * @author Dave Syer
 * @author Mahmoud Ben Hassine
 */
public class IteratorItemReader<T> implements ItemReader<T> {

	/**
	 * Internal iterator
	 */
	private final Iterator<T> iterator;

	/**
	 * Construct a new reader from this iterable (could be a collection), by
	 * extracting an instance of {@link Iterator} from it.
	 * 
	 * @param iterable in instance of {@link Iterable}
	 * 
	 * @see Iterable#iterator()
	 */
	public IteratorItemReader(Iterable<T> iterable) {
		Assert.notNull(iterable, "Iterable argument cannot be null!");
		this.iterator = iterable.iterator();
	}

	/**
	 * Construct a new reader from this iterator directly.
	 * @param iterator an instance of {@link Iterator}
	 */
	public IteratorItemReader(Iterator<T> iterator) {
		Assert.notNull(iterator, "Iterator argument cannot be null!");
		this.iterator = iterator;
	}

	/**
	 * Implementation of {@link ItemReader#read()} that just iterates over the
	 * iterator provided.
	 */
    @Override
	public T read() {
		if (iterator.hasNext())
			return iterator.next();
		else
			return null; // end of data
	}

}
=======
/*
 * Copyright 2006-2007 the original author or authors.
 *
 * Licensed under the Apache License, Version 2.0 (the "License");
 * you may not use this file except in compliance with the License.
 * You may obtain a copy of the License at
 *
 *      https://www.apache.org/licenses/LICENSE-2.0
 *
 * Unless required by applicable law or agreed to in writing, software
 * distributed under the License is distributed on an "AS IS" BASIS,
 * WITHOUT WARRANTIES OR CONDITIONS OF ANY KIND, either express or implied.
 * See the License for the specific language governing permissions and
 * limitations under the License.
 */

package org.springframework.batch.item.support;

import java.util.Iterator;

import org.springframework.batch.item.ItemReader;
import org.springframework.batch.item.ParseException;
import org.springframework.batch.item.UnexpectedInputException;
import org.springframework.util.Assert;

/**
 * An {@link ItemReader} that pulls data from a {@link Iterator} or
 * {@link Iterable} using the constructors.
 * 
 * @author Juliusz Brzostek
 * @author Dave Syer
 */
public class IteratorItemReader<T> implements ItemReader<T> {

	/**
	 * Internal iterator
	 */
	private final Iterator<T> iterator;

	/**
	 * Construct a new reader from this iterable (could be a collection), by
	 * extracting an instance of {@link Iterator} from it.
	 * 
	 * @param iterable in instance of {@link Iterable}
	 * 
	 * @see Iterable#iterator()
	 */
	public IteratorItemReader(Iterable<T> iterable) {
		Assert.notNull(iterable, "Iterable argument cannot be null!");
		this.iterator = iterable.iterator();
	}

	/**
	 * Construct a new reader from this iterator directly.
	 * @param iterator an instance of {@link Iterator}
	 */
	public IteratorItemReader(Iterator<T> iterator) {
		Assert.notNull(iterator, "Iterator argument cannot be null!");
		this.iterator = iterator;
	}

	/**
	 * Implementation of {@link ItemReader#read()} that just iterates over the
	 * iterator provided.
	 */
    @Override
	public T read() {
		if (iterator.hasNext())
			return iterator.next();
		else
			return null; // end of data
	}

}
>>>>>>> 488cdaf1
<|MERGE_RESOLUTION|>--- conflicted
+++ resolved
@@ -1,78 +1,3 @@
-<<<<<<< HEAD
-/*
- * Copyright 2006-2019 the original author or authors.
- *
- * Licensed under the Apache License, Version 2.0 (the "License");
- * you may not use this file except in compliance with the License.
- * You may obtain a copy of the License at
- *
- *      https://www.apache.org/licenses/LICENSE-2.0
- *
- * Unless required by applicable law or agreed to in writing, software
- * distributed under the License is distributed on an "AS IS" BASIS,
- * WITHOUT WARRANTIES OR CONDITIONS OF ANY KIND, either express or implied.
- * See the License for the specific language governing permissions and
- * limitations under the License.
- */
-
-package org.springframework.batch.item.support;
-
-import java.util.Iterator;
-
-import org.springframework.batch.item.ItemReader;
-import org.springframework.util.Assert;
-
-/**
- * An {@link ItemReader} that pulls data from a {@link Iterator} or
- * {@link Iterable} using the constructors.
- * 
- * @author Juliusz Brzostek
- * @author Dave Syer
- * @author Mahmoud Ben Hassine
- */
-public class IteratorItemReader<T> implements ItemReader<T> {
-
-	/**
-	 * Internal iterator
-	 */
-	private final Iterator<T> iterator;
-
-	/**
-	 * Construct a new reader from this iterable (could be a collection), by
-	 * extracting an instance of {@link Iterator} from it.
-	 * 
-	 * @param iterable in instance of {@link Iterable}
-	 * 
-	 * @see Iterable#iterator()
-	 */
-	public IteratorItemReader(Iterable<T> iterable) {
-		Assert.notNull(iterable, "Iterable argument cannot be null!");
-		this.iterator = iterable.iterator();
-	}
-
-	/**
-	 * Construct a new reader from this iterator directly.
-	 * @param iterator an instance of {@link Iterator}
-	 */
-	public IteratorItemReader(Iterator<T> iterator) {
-		Assert.notNull(iterator, "Iterator argument cannot be null!");
-		this.iterator = iterator;
-	}
-
-	/**
-	 * Implementation of {@link ItemReader#read()} that just iterates over the
-	 * iterator provided.
-	 */
-    @Override
-	public T read() {
-		if (iterator.hasNext())
-			return iterator.next();
-		else
-			return null; // end of data
-	}
-
-}
-=======
 /*
  * Copyright 2006-2007 the original author or authors.
  *
@@ -146,5 +71,4 @@
 			return null; // end of data
 	}
 
-}
->>>>>>> 488cdaf1
+}