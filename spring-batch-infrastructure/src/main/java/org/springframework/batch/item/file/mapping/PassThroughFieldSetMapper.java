/*
 * Copyright 2006-2007 the original author or authors.
 *
 * Licensed under the Apache License, Version 2.0 (the "License");
 * you may not use this file except in compliance with the License.
 * You may obtain a copy of the License at
 *
 *      http://www.apache.org/licenses/LICENSE-2.0
 *
 * Unless required by applicable law or agreed to in writing, software
 * distributed under the License is distributed on an "AS IS" BASIS,
 * WITHOUT WARRANTIES OR CONDITIONS OF ANY KIND, either express or implied.
 * See the License for the specific language governing permissions and
 * limitations under the License.
 */
package org.springframework.batch.item.file.mapping;

/**
 * Pass through {@link FieldSetMapper} useful for passing a {@link FieldSet}
 * back directly rather than a mapped object.
 * 
 * @author Lucas Ward
 * 
 */
public class PassThroughFieldSetMapper implements FieldSetMapper<FieldSet> {

	/*
	 * (non-Javadoc)
<<<<<<< HEAD
=======
	 * @see org.springframework.batch.item.file.FieldSetMapper#mapLine(org.springframework.batch.item.file.FieldSet)
	 */
	public Object mapLine(FieldSet fs) {
		return fs;
	}

	/**
	 * If the input is a {@link FieldSet} pass it to the caller. Otherwise
	 * convert to a String with toString() and convert it to a single field
	 * {@link FieldSet}.
>>>>>>> 9cac014d
	 * 
	 * @see
	 * org.springframework.batch.item.file.FieldSetMapper#mapLine(org.springframework
	 * .batch.io.file.FieldSet)
	 */
	public FieldSet mapFieldSet(FieldSet fs) {
		return fs;
	}

}<|MERGE_RESOLUTION|>--- conflicted
+++ resolved
@@ -15,6 +15,7 @@
  */
 package org.springframework.batch.item.file.mapping;
 
+
 /**
  * Pass through {@link FieldSetMapper} useful for passing a {@link FieldSet}
  * back directly rather than a mapped object.
@@ -22,12 +23,10 @@
  * @author Lucas Ward
  * 
  */
-public class PassThroughFieldSetMapper implements FieldSetMapper<FieldSet> {
+public class PassThroughFieldSetMapper implements FieldSetMapper, FieldSetCreator {
 
 	/*
 	 * (non-Javadoc)
-<<<<<<< HEAD
-=======
 	 * @see org.springframework.batch.item.file.FieldSetMapper#mapLine(org.springframework.batch.item.file.FieldSet)
 	 */
 	public Object mapLine(FieldSet fs) {
@@ -38,14 +37,17 @@
 	 * If the input is a {@link FieldSet} pass it to the caller. Otherwise
 	 * convert to a String with toString() and convert it to a single field
 	 * {@link FieldSet}.
->>>>>>> 9cac014d
 	 * 
-	 * @see
-	 * org.springframework.batch.item.file.FieldSetMapper#mapLine(org.springframework
-	 * .batch.io.file.FieldSet)
+	 * @see org.springframework.batch.item.file.mapping.FieldSetCreator#mapItem(java.lang.Object)
 	 */
-	public FieldSet mapFieldSet(FieldSet fs) {
-		return fs;
+	public FieldSet mapItem(Object data) {
+		if (data instanceof FieldSet) {
+			return (FieldSet) data;
+		}
+		if (!(data instanceof String)) {
+			data = "" + data;
+		}
+		return new DefaultFieldSet(new String[] { (String) data });
 	}
 
 }