--- conflicted
+++ resolved
@@ -10,11 +10,7 @@
   <parent>
     <groupId>org.springframework.batch</groupId>
     <artifactId>spring-batch-parent</artifactId>
-<<<<<<< HEAD
-    <version>2.2.1.CI.TENDER</version>
-=======
     <version>2.2.0.BUILD-SNAPSHOT</version>
->>>>>>> 46b8fcac
     <relativePath>../spring-batch-parent</relativePath>
   </parent>
   <modules>
