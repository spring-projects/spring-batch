<?xml version="1.0" encoding="UTF-8"?>
<project xmlns="http://maven.apache.org/POM/4.0.0" xmlns:xsi="http://www.w3.org/2001/XMLSchema-instance" xsi:schemaLocation="http://maven.apache.org/POM/4.0.0 http://maven.apache.org/maven-v4_0_0.xsd">
	<modelVersion>4.0.0</modelVersion>
	<artifactId>spring-batch-infrastructure-tests</artifactId>
	<name>Infrastructure Tests</name>
	<description>Integration tests for the Spring Batch Infrastructure</description>
	<parent>
		<groupId>org.springframework.batch</groupId>
		<artifactId>spring-batch-parent</artifactId>
<<<<<<< HEAD
		<version>2.2.1.CI.TENDER</version>
=======
		<version>2.2.0.BUILD-SNAPSHOT</version>
>>>>>>> 46b8fcac
		<relativePath>../spring-batch-parent</relativePath>
	</parent>
	<properties>
		<!-- Override this with -Denvironment=XXXX to change database type -->
		<environment>hsql</environment>
	</properties>
	<profiles>
		<profile>
			<id>tiger</id>
			<activation>
				<jdk>1.5</jdk>
			</activation>
			<dependencies>
				<dependency>
					<groupId>javax.xml.bind</groupId>
					<artifactId>jaxb-api</artifactId>
					<scope>provided</scope>
					<optional>true</optional>
					<version>2.1</version>
					<exclusions>
						<exclusion>
							<groupId>javax.xml.stream</groupId>
							<artifactId>stax-api</artifactId>
						</exclusion>
					</exclusions>
				</dependency>
				<dependency>
					<groupId>com.sun.xml.bind</groupId>
					<artifactId>jaxb-impl</artifactId>
					<version>2.1.5</version>
					<scope>provided</scope>
				</dependency>
			</dependencies>
		</profile>
		<profile>
			<id>default</id>
			<activation>
				<activeByDefault>true</activeByDefault>
			</activation>
			<build>
				<plugins>
					<plugin>
						<groupId>org.apache.maven.plugins</groupId>
						<artifactId>maven-surefire-plugin</artifactId>
						<configuration>
							<skip>true</skip>
						</configuration>
					</plugin>
				</plugins>
			</build>
		</profile>
		<profile>
			<id>test</id>
			<build>
				<plugins>
					<plugin>
						<groupId>org.apache.maven.plugins</groupId>
						<artifactId>maven-surefire-plugin</artifactId>
						<configuration>
							<skip>false</skip>
							<systemProperties>
								<property>
									<name>ENVIRONMENT</name>
									<value>${environment}</value>
								</property>
							</systemProperties>
						</configuration>
					</plugin>
				</plugins>
			</build>
		</profile>
	</profiles>
	<dependencies>
		<dependency>
			<groupId>org.springframework.batch</groupId>
			<artifactId>spring-batch-infrastructure</artifactId>
<<<<<<< HEAD
			<version>2.2.1.CI.TENDER </version>
=======
			<version>2.2.0.BUILD-SNAPSHOT</version>
>>>>>>> 46b8fcac
		</dependency>
		<dependency>
			<groupId>hsqldb</groupId>
			<artifactId>hsqldb</artifactId>
		</dependency>
		<dependency>
			<groupId>commons-io</groupId>
			<artifactId>commons-io</artifactId>
			<scope>test</scope>
		</dependency>
		<dependency>
			<groupId>org.apache.derby</groupId>
			<artifactId>derby</artifactId>
		</dependency>
		<dependency>
			<groupId>org.apache.activemq</groupId>
			<artifactId>activemq-core</artifactId>
			<version>5.1.0</version>
			<scope>test</scope>
		</dependency>
		<dependency>
			<groupId>junit</groupId>
			<artifactId>junit</artifactId>
		</dependency>
		<dependency>
			<groupId>org.easymock</groupId>
			<artifactId>easymock</artifactId>
		</dependency>
		<dependency>
			<groupId>org.apache.geronimo.specs</groupId>
			<artifactId>geronimo-jms_1.1_spec</artifactId>
		</dependency>
		<dependency>
			<groupId>org.apache.geronimo.specs</groupId>
			<artifactId>geronimo-j2ee-management_1.1_spec</artifactId>
			<version>1.0.1</version>
			<scope>test</scope>
		</dependency>
		<dependency>
			<groupId>xmlunit</groupId>
			<artifactId>xmlunit</artifactId>
			<version>1.2</version>
			<scope>test</scope>
		</dependency>
		<dependency>
			<groupId>org.codehaus.castor</groupId>
			<artifactId>castor</artifactId>
			<version>1.2</version>
			<scope>test</scope>
		</dependency>
		<dependency>
			<groupId>org.slf4j</groupId>
			<artifactId>slf4j-log4j12</artifactId>
			<optional>true</optional>
		</dependency>
		<dependency>
			<groupId>log4j</groupId>
			<artifactId>log4j</artifactId>
			<scope>test</scope>
		</dependency>
		<dependency>
			<groupId>xerces</groupId>
			<artifactId>xercesImpl</artifactId>
			<version>2.8.1</version>
			<scope>test</scope>
		</dependency>
		<dependency>
			<groupId>com.thoughtworks.xstream</groupId>
			<artifactId>xstream</artifactId>
			<scope>test</scope>
		</dependency>
		<dependency>
			<groupId>org.codehaus.woodstox</groupId>
			<artifactId>woodstox-core-asl</artifactId>
			<scope>test</scope>
		</dependency>
		<dependency>
			<groupId>org.apache.ibatis</groupId>
			<artifactId>ibatis-sqlmap</artifactId>
			<optional>true</optional>
		</dependency>
		<dependency>
			<groupId>commons-dbcp</groupId>
			<artifactId>commons-dbcp</artifactId>
		</dependency>
		<dependency>
			<groupId>javax.persistence</groupId>
			<artifactId>persistence-api</artifactId>
			<optional>true</optional>
		</dependency>
		<dependency>
			<groupId>org.hibernate</groupId>
			<artifactId>hibernate-core</artifactId>
			<optional>true</optional>
		</dependency>
		<dependency>
			<groupId>org.hibernate</groupId>
			<artifactId>hibernate-entitymanager</artifactId>
			<optional>true</optional>
		</dependency>
		<dependency>
			<groupId>org.hibernate</groupId>
			<artifactId>hibernate-annotations</artifactId>
			<optional>true</optional>
		</dependency>
		<dependency>
			<groupId>org.apache.geronimo.specs</groupId>
			<artifactId>geronimo-jta_1.1_spec</artifactId>
			<optional>true</optional>
		</dependency>
		<dependency>
			<groupId>${spring.oxm.group}</groupId>
			<artifactId>${spring.oxm.artifact}</artifactId>
			<scope>test</scope>
		</dependency>
		<dependency>
			<groupId>org.springframework</groupId>
			<artifactId>spring-jdbc</artifactId>
			<scope>test</scope>
		</dependency>
		<dependency>
			<groupId>org.springframework</groupId>
			<artifactId>spring-orm</artifactId>
			<optional>true</optional>
		</dependency>
		<dependency>
			<groupId>org.springframework</groupId>
			<artifactId>spring-jms</artifactId>
			<optional>true</optional>
		</dependency>
		<dependency>
			<groupId>org.springframework</groupId>
			<artifactId>spring-test</artifactId>
			<scope>test</scope>
		</dependency>
		<dependency>
			<groupId>org.springframework</groupId>
			<artifactId>spring-tx</artifactId>
		</dependency>
		<dependency>
			<groupId>org.springframework</groupId>
			<artifactId>spring-aop</artifactId>
		</dependency>
		<dependency>
			<groupId>mysql</groupId>
			<artifactId>mysql-connector-java</artifactId>
			<version>5.1.6</version>
			<scope>runtime</scope>
		</dependency>
		<dependency>
			<groupId>postgresql</groupId>
			<artifactId>postgresql</artifactId>
			<version>8.3-603.jdbc3</version>
			<optional>true</optional>
			<scope>runtime</scope>
		</dependency>
	</dependencies>
	<build>
		<pluginManagement>
			<plugins>
				<plugin>
					<groupId>org.apache.maven.plugins</groupId>
					<artifactId>maven-surefire-plugin</artifactId>
					<configuration>
						<junitArtifactName>junit:junit</junitArtifactName>
					</configuration>
				</plugin>
			</plugins>
		</pluginManagement>
	</build>
</project><|MERGE_RESOLUTION|>--- conflicted
+++ resolved
@@ -7,11 +7,7 @@
 	<parent>
 		<groupId>org.springframework.batch</groupId>
 		<artifactId>spring-batch-parent</artifactId>
-<<<<<<< HEAD
-		<version>2.2.1.CI.TENDER</version>
-=======
 		<version>2.2.0.BUILD-SNAPSHOT</version>
->>>>>>> 46b8fcac
 		<relativePath>../spring-batch-parent</relativePath>
 	</parent>
 	<properties>
@@ -88,11 +84,7 @@
 		<dependency>
 			<groupId>org.springframework.batch</groupId>
 			<artifactId>spring-batch-infrastructure</artifactId>
-<<<<<<< HEAD
-			<version>2.2.1.CI.TENDER </version>
-=======
 			<version>2.2.0.BUILD-SNAPSHOT</version>
->>>>>>> 46b8fcac
 		</dependency>
 		<dependency>
 			<groupId>hsqldb</groupId>
