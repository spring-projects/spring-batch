/*
 * Copyright 2018-2025 the original author or authors.
 *
 * Licensed under the Apache License, Version 2.0 (the "License");
 * you may not use this file except in compliance with the License.
 * You may obtain a copy of the License at
 *
 *       https://www.apache.org/licenses/LICENSE-2.0
 *
 * Unless required by applicable law or agreed to in writing, software
 * distributed under the License is distributed on an "AS IS" BASIS,
 * WITHOUT WARRANTIES OR CONDITIONS OF ANY KIND, either express or implied.
 * See the License for the specific language governing permissions and
 * limitations under the License.
 */
package org.springframework.batch.test.context;

import java.lang.annotation.Documented;
import java.lang.annotation.ElementType;
import java.lang.annotation.Inherited;
import java.lang.annotation.Retention;
import java.lang.annotation.RetentionPolicy;
import java.lang.annotation.Target;

import org.junit.jupiter.api.extension.ExtendWith;

import org.springframework.batch.test.JobOperatorTestUtils;
import org.springframework.batch.test.JobRepositoryTestUtils;
import org.springframework.batch.test.JobScopeTestExecutionListener;
import org.springframework.batch.test.StepScopeTestExecutionListener;
import org.springframework.test.context.TestExecutionListeners;
import org.springframework.test.context.junit.jupiter.SpringExtension;

/**
 * Annotation that can be specified on a test class that runs Spring Batch based tests.
 * Provides the following features over the regular <em>Spring TestContext Framework</em>:
 * <ul>
 * <li>Registers a {@link JobOperatorTestUtils} bean named "jobOperatorTestUtils" which
 * can be used in tests for starting jobs and steps.</li>
 * <li>Registers a {@link JobRepositoryTestUtils} bean named "jobRepositoryTestUtils"
 * which can be used in tests setup to create or remove job executions.</li>
 * <li>Registers the {@link StepScopeTestExecutionListener} and
 * {@link JobScopeTestExecutionListener} as test execution listeners which are required to
 * test step/job scoped beans.</li>
 * </ul>
<<<<<<< HEAD
=======
 * <p>
 * A typical usage of this annotation with JUnit 4 is like the following:
 *
 * <pre class="code">
 * &#064;RunWith(SpringRunner.class)
 * &#064;SpringBatchTest
 * &#064;ContextConfiguration(classes = MyBatchJobConfiguration.class)
 * public class MyBatchJobTests {
 *
 *     &#064;Autowired
 *     private JobOperatorTestUtils jobOperatorTestUtils;
 *
 *     &#064;Autowired
 *     private JobRepositoryTestUtils jobRepositoryTestUtils;
 *
 *     &#064;Autowired
 *     private Job jobUnderTest;
 *
 *     &#064;Before
 *     public void setup() {
 *         this.jobRepositoryTestUtils.removeJobExecutions();
 *         this.jobOperatorTestUtils.setJob(this.jobUnderTest); // this is optional if the job is unique
 *     }
 *
 *     &#064;Test
 *     public void testMyJob() throws Exception {
 *         // given
 *         JobParameters jobParameters = this.jobOperatorTestUtils.getUniqueJobParameters();
 *
 *         // when
 *         JobExecution jobExecution = this.jobOperatorTestUtils.startJob(jobParameters);
 *
 *         // then
 *         Assert.assertEquals(ExitStatus.COMPLETED, jobExecution.getExitStatus());
 *     }
 *
 * }
 * </pre>
>>>>>>> 3bcc525e
 *
 * For JUnit 5, this annotation can be used without manually registering the
 * {@link SpringExtension} since {@code @SpringBatchTest} is meta-annotated with
 * {@code @ExtendWith(SpringExtension.class)}. Here is an example:
 *
 * <pre class="code">
 * &#064;SpringBatchTest
 * &#064;SpringJUnitConfig(MyBatchJobConfiguration.class)
 * public class MyBatchJobTests {
 *
 *     &#064;Autowired
 *     private JobOperatorTestUtils jobOperatorTestUtils;
 *
 *     &#064;Autowired
 *     private JobRepositoryTestUtils jobRepositoryTestUtils;
 *
 *     &#064;BeforeEach
 *     public void setup(@Autowired Job jobUnderTest) {
 *         this.jobOperatorTestUtils.setJob(jobUnderTest); // this is optional if the job is unique
 *         this.jobRepositoryTestUtils.removeJobExecutions();
 *     }
 *
 *     &#064;Test
 *     public void testMyJob() throws Exception {
 *         // given
 *         JobParameters jobParameters = this.jobOperatorTestUtils.getUniqueJobParameters();
 *
 *         // when
 *         JobExecution jobExecution = this.jobOperatorTestUtils.startJob(jobParameters);
 *
 *         // then
 *         Assertions.assertEquals(ExitStatus.COMPLETED, jobExecution.getExitStatus());
 *     }
 *
 * }
 * </pre>
 *
 * It should be noted that if the test context contains a single job bean definition, that
 * is the job under test, then this annotation will set that job in the
 * {@link JobOperatorTestUtils} automatically.
 *
 * <strong>The test context must contain a <code>JobRepository</code> and a
 * <code>JobLauncher</code> beans for this annotation to properly set up test utilities.
 * In the previous example, the imported configuration class
 * <code>MyBatchJobConfiguration</code> is expected to have such beans defined in it (or
 * imported from another configuration class). </strong>
 * JUnit4 is deprecated in Spring Batch 6.0.0 and will be removed in a future release.
 *
 * @author Mahmoud Ben Hassine
 * @author Taeik Lim
 * @author Hyuntae Park
 * @since 4.1
 * @see JobOperatorTestUtils
 * @see JobRepositoryTestUtils
 * @see StepScopeTestExecutionListener
 * @see JobScopeTestExecutionListener
 */
@Target(ElementType.TYPE)
@Retention(RetentionPolicy.RUNTIME)
@Documented
@Inherited
@TestExecutionListeners(listeners = { StepScopeTestExecutionListener.class, JobScopeTestExecutionListener.class },
		mergeMode = TestExecutionListeners.MergeMode.MERGE_WITH_DEFAULTS)
@ExtendWith(SpringExtension.class)
public @interface SpringBatchTest {

}<|MERGE_RESOLUTION|>--- conflicted
+++ resolved
@@ -43,8 +43,6 @@
  * {@link JobScopeTestExecutionListener} as test execution listeners which are required to
  * test step/job scoped beans.</li>
  * </ul>
-<<<<<<< HEAD
-=======
  * <p>
  * A typical usage of this annotation with JUnit 4 is like the following:
  *
@@ -83,7 +81,6 @@
  *
  * }
  * </pre>
->>>>>>> 3bcc525e
  *
  * For JUnit 5, this annotation can be used without manually registering the
  * {@link SpringExtension} since {@code @SpringBatchTest} is meta-annotated with
